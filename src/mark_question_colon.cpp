--- conflicted
+++ resolved
@@ -48,7 +48,6 @@
                     __func__, __LINE__, pc2->GetOrigLine(), pc2->GetOrigCol(), pc2->GetLevel(), pc2->Text());
             return(pc2);
          }
-<<<<<<< HEAD
          else
          {
             pc2->SetParent(pc_question);   // save the question token
@@ -74,9 +73,7 @@
                  __func__, __LINE__, pc2->GetOrigLine(), pc2->GetOrigCol(), pc2->GetLevel(), pc2->Text());
 
          if (colon_found)
-=======
-         else if (pc2->Is(CT_QUESTION))
->>>>>>> 70cf4e88
+
          {
             LOG_FMT(LCOMBINE, "%s(%d): orig line is %zu, orig col is %zu, level is %zu, Text() is '%s'\n",
                     __func__, __LINE__, pc2->GetOrigLine(), pc2->GetOrigCol(), pc2->GetLevel(), pc2->Text());

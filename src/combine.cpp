/**
 * @file combine.cpp
 * Labels the chunks as needed.
 *
 * @author  Ben Gardner
 * @license GPL v2+
 */
#include "uncrustify_types.h"
#include "chunk_list.h"
#include "ChunkStack.h"
#include "prototypes.h"

#include <cstdio>
#include <cstdlib>
#include <cstring>
#include <cerrno>
#include "unc_ctype.h"
#include <cassert>
#include <stack>

static void fix_fcn_def_params(chunk_t *pc);
static void fix_typedef(chunk_t *pc);
static void fix_enum_struct_union(chunk_t *pc);
static void fix_casts(chunk_t *pc);
static void fix_type_cast(chunk_t *pc);
static chunk_t *fix_var_def(chunk_t *pc);
static void mark_function(chunk_t *pc);
static void mark_function_return_type(chunk_t *fname, chunk_t *pc, c_token_t parent_type);
static bool mark_function_type(chunk_t *pc);
static void mark_struct_union_body(chunk_t *start);
static chunk_t *mark_variable_definition(chunk_t *start);

static void mark_define_expressions(void);
static void process_returns(void);
static chunk_t *process_return(chunk_t *pc);
static void mark_class_ctor(chunk_t *pclass);
static void mark_namespace(chunk_t *pns);
static void mark_cpp_constructor(chunk_t *pc);
static void mark_lvalue(chunk_t *pc);
static void mark_template_func(chunk_t *pc, chunk_t *pc_next);
static void mark_exec_sql(chunk_t *pc);
static void handle_oc_class(chunk_t *pc);
static void handle_oc_block_literal(chunk_t *pc);
static void handle_oc_block_type(chunk_t *pc);
static void handle_oc_message_decl(chunk_t *pc);
static void handle_oc_message_send(chunk_t *pc);
static void handle_cs_square_stmt(chunk_t *pc);
static void handle_cs_property(chunk_t *pc);
static void handle_cs_array_type(chunk_t *pc);
static void handle_cpp_template(chunk_t *pc);
static void handle_cpp_lambda(chunk_t *pc);
static void handle_d_template(chunk_t *pc);
static void handle_wrap(chunk_t *pc);
static void handle_proto_wrap(chunk_t *pc);
static bool is_oc_block(chunk_t *pc);
static void handle_java_assert(chunk_t *pc);
static chunk_t *get_d_template_types(ChunkStack& cs, chunk_t *open_paren);
static bool chunkstack_match(ChunkStack& cs, chunk_t *pc);

void make_type(chunk_t *pc)
{
   LOG_FUNC_ENTRY();
   if (pc != NULL)
   {
      if (pc->type == CT_WORD)
      {
         set_chunk_type(pc, CT_TYPE);
      }
      else if (chunk_is_star(pc))
      {
         set_chunk_type(pc, CT_PTR_TYPE);
      }
      else if (chunk_is_addr(pc))
      {
         set_chunk_type(pc, CT_BYREF);
      }
   }
}


void flag_series(chunk_t *start, chunk_t *end, UINT64 set_flags, UINT64 clr_flags, chunk_nav_t nav)
{
   LOG_FUNC_ENTRY();
   while (start && (start != end))
   {
      start->flags = (start->flags & ~clr_flags) | set_flags;

      start = chunk_get_next(start, nav);
   }
   if (end)
   {
      end->flags = (end->flags & ~clr_flags) | set_flags;
   }
}


/**
 * Flags everything from the open paren to the close paren.
 *
 * @param po   Pointer to the open parenthesis
 * @return     The token after the close paren
 */
static chunk_t *flag_parens(chunk_t *po, UINT64 flags,
                            c_token_t opentype, c_token_t parenttype,
                            bool parent_all)
{
   LOG_FUNC_ENTRY();
   chunk_t *paren_close;
   chunk_t *pc;

   paren_close = chunk_skip_to_match(po, CNAV_PREPROC);
   if (paren_close == NULL)
   {
      LOG_FMT(LERR, "flag_parens: no match for [%s] at [%d:%d]",
              po->str.c_str(), po->orig_line, po->orig_col);
      log_func_stack_inline(LERR);
      return(NULL);
   }

   LOG_FMT(LFLPAREN, "flag_parens: %d:%d [%s] and %d:%d [%s] type=%s ptype=%s",
           po->orig_line, po->orig_col, po->text(),
           paren_close->orig_line, paren_close->orig_col, paren_close->text(),
           get_token_name(opentype), get_token_name(parenttype));
   log_func_stack_inline(LSETTYP);

   if (po != paren_close)
   {
      if ((flags != 0) ||
          (parent_all && (parenttype != CT_NONE)))
      {
         for (pc = chunk_get_next(po, CNAV_PREPROC);
              pc != paren_close;
              pc = chunk_get_next(pc, CNAV_PREPROC))
         {
            pc->flags |= flags;
            if (parent_all)
            {
               set_chunk_parent(pc, parenttype);
            }
         }
      }

      if (opentype != CT_NONE)
      {
         set_chunk_type(po, opentype);
         set_chunk_type(paren_close, (c_token_t)(opentype + 1));
      }

      if (parenttype != CT_NONE)
      {
         set_chunk_parent(po, parenttype);
         set_chunk_parent(paren_close, parenttype);
      }
   }
   return(chunk_get_next_ncnl(paren_close, CNAV_PREPROC));
}


/**
 * Sets the parent of the open paren/brace/square/angle and the closing.
 * Note - it is assumed that pc really does point to an open item and the
 * close must be open + 1.
 *
 * @param start   The open paren
 * @param parent  The type to assign as the parent
 * @reutrn        The chunk after the close paren
 */
chunk_t *set_paren_parent(chunk_t *start, c_token_t parent)
{
   LOG_FUNC_ENTRY();
   chunk_t *end;

   end = chunk_skip_to_match(start, CNAV_PREPROC);
   if (end != NULL)
   {
      LOG_FMT(LFLPAREN, "set_paren_parent: %d:%d [%s] and %d:%d [%s] type=%s ptype=%s",
              start->orig_line, start->orig_col, start->text(),
              end->orig_line, end->orig_col, end->text(),
              get_token_name(start->type), get_token_name(parent));
      log_func_stack_inline(LFLPAREN);
      set_chunk_parent(start, parent);
      set_chunk_parent(end, parent);
   }
   return(chunk_get_next_ncnl(end, CNAV_PREPROC));
}


/* Scan backwards to see if we might be on a type declaration */
static bool chunk_ends_type(chunk_t *start)
{
   LOG_FUNC_ENTRY();
   chunk_t *pc       = start;
   bool    ret       = false;
   int     cnt       = 0;
   bool    last_lval = false;

   for (/* nada */; pc != NULL; pc = chunk_get_prev_ncnl(pc))
   {
      LOG_FMT(LFTYPE, "%s: [%s] %s flags %" PRIx64 " on line %d, col %d\n",
              __func__, get_token_name(pc->type), pc->str.c_str(),
              pc->flags, pc->orig_line, pc->orig_col);

      if ((pc->type == CT_WORD) ||
          (pc->type == CT_TYPE) ||
          (pc->type == CT_PTR_TYPE) ||
          (pc->type == CT_STRUCT) ||
          (pc->type == CT_DC_MEMBER) ||
          (pc->type == CT_QUALIFIER))
      {
         cnt++;
         last_lval = (pc->flags & PCF_LVALUE) != 0;
         continue;
      }

      if (chunk_is_semicolon(pc) ||
          (pc->type == CT_TYPEDEF) ||
          (pc->type == CT_BRACE_OPEN) ||
          (pc->type == CT_BRACE_CLOSE) ||
          chunk_is_forin(pc) ||
          ((pc->type == CT_SPAREN_OPEN) && last_lval))
      {
         ret = cnt > 0;
      }
      break;
   }

   if (pc == NULL)
   {
      /* first token */
      ret = true;
   }

   LOG_FMT(LFTYPE, "%s verdict: %s\n", __func__, ret ? "yes" : "no");

   return(ret);
}


/* skip to the final word/type in a :: chain
 * pc is either a word or a ::
 */
static chunk_t *skip_dc_member(chunk_t *start)
{
   LOG_FUNC_ENTRY();
   if (!start)
   {
      return NULL;
   }

   chunk_t *pc   = start;
   chunk_t *next = (pc->type == CT_DC_MEMBER) ? pc : chunk_get_next_ncnl(pc);
   while (next && (next->type == CT_DC_MEMBER))
   {
      pc   = chunk_get_next_ncnl(next);
      next = chunk_get_next_ncnl(pc);
   }
   return pc;
}


/**
 * This is called on every chunk.
 * First on all non-preprocessor chunks and then on each preprocessor chunk.
 * It does all the detection and classifying.
 */
void do_symbol_check(chunk_t *prev, chunk_t *pc, chunk_t *next)
{
   LOG_FUNC_ENTRY();
   chunk_t *tmp;

   // LOG_FMT(LSYS, " %3d > ['%s' %s] ['%s' %s] ['%s' %s]\n",
   //         pc->orig_line,
   //         prev->str.c_str(), get_token_name(prev->type),
   //         pc->str.c_str(), get_token_name(pc->type),
   //         next->str.c_str(), get_token_name(next->type));

   if ((pc->type == CT_OC_AT) && next)
   {
      if ((next->type == CT_PAREN_OPEN) ||
          (next->type == CT_BRACE_OPEN) ||
          (next->type == CT_SQUARE_OPEN))
      {
         flag_parens(next, PCF_OC_BOXED, next->type, CT_OC_AT, false);
      }
      else
      {
         set_chunk_parent(next, CT_OC_AT);
      }
   }

   /* D stuff */
   if ((cpd.lang_flags & LANG_D) &&
       (pc->type == CT_QUALIFIER) &&
       chunk_is_str(pc, "const", 5) &&
       (next->type == CT_PAREN_OPEN))
   {
      set_chunk_type(pc, CT_D_CAST);
      set_paren_parent(next, pc->type);
   }

   if ((next->type == CT_PAREN_OPEN) &&
       ((pc->type == CT_D_CAST) ||
        (pc->type == CT_DELEGATE) ||
        (pc->type == CT_ALIGN)))
   {
      /* mark the parenthesis parent */
      tmp = set_paren_parent(next, pc->type);

      /* For a D cast - convert the next item */
      if ((pc->type == CT_D_CAST) && (tmp != NULL))
      {
         if (tmp->type == CT_STAR)
         {
            set_chunk_type(tmp, CT_DEREF);
         }
         else if (tmp->type == CT_AMP)
         {
            set_chunk_type(tmp, CT_ADDR);
         }
         else if (tmp->type == CT_MINUS)
         {
            set_chunk_type(tmp, CT_NEG);
         }
         else if (tmp->type == CT_PLUS)
         {
            set_chunk_type(tmp, CT_POS);
         }
      }

      /* For a delegate, mark previous words as types and the item after the
       * close paren as a variable def
       */
      if (pc->type == CT_DELEGATE)
      {
         if (tmp != NULL)
         {
            set_chunk_parent(tmp, CT_DELEGATE);
            if (tmp->level == tmp->brace_level)
            {
               tmp->flags |= PCF_VAR_1ST_DEF;
            }
         }

         for (tmp = chunk_get_prev_ncnl(pc); tmp != NULL; tmp = chunk_get_prev_ncnl(tmp))
         {
            if (chunk_is_semicolon(tmp) ||
                (tmp->type == CT_BRACE_OPEN) ||
                (tmp->type == CT_VBRACE_OPEN))
            {
               break;
            }
            make_type(tmp);
         }
      }

      if ((pc->type == CT_ALIGN) && (tmp != NULL))
      {
         if (tmp->type == CT_BRACE_OPEN)
         {
            set_paren_parent(tmp, pc->type);
         }
         else if (tmp->type == CT_COLON)
         {
            set_chunk_parent(tmp, pc->type);
         }
      }
   } /* paren open + cast/align/delegate */

   if (pc->type == CT_INVARIANT)
   {
      if (next->type == CT_PAREN_OPEN)
      {
         set_chunk_parent(next, pc->type);
         tmp = chunk_get_next(next);
         while (tmp != NULL)
         {
            if (tmp->type == CT_PAREN_CLOSE)
            {
               set_chunk_parent(tmp, pc->type);
               break;
            }
            make_type(tmp);
            tmp = chunk_get_next(tmp);
         }
      }
      else
      {
         set_chunk_type(pc, CT_QUALIFIER);
      }
   }

   if ((prev->type == CT_BRACE_OPEN) &&
       (prev->parent_type != CT_CS_PROPERTY) &&
       ((pc->type == CT_GETSET) || (pc->type == CT_GETSET_EMPTY)))
   {
      flag_parens(prev, 0, CT_NONE, CT_GETSET, false);
   }


   /* Objective C stuff */
   if (cpd.lang_flags & LANG_OC)
   {
      /* Check for message declarations */
      if (pc->flags & PCF_STMT_START)
      {
         if ((chunk_is_str(pc, "-", 1) || chunk_is_str(pc, "+", 1)) &&
             chunk_is_str(next, "(", 1))
         {
            handle_oc_message_decl(pc);
         }
      }
      if (pc->flags & PCF_EXPR_START)
      {
         if (pc->type == CT_SQUARE_OPEN)
         {
            handle_oc_message_send(pc);
         }
         if (pc->type == CT_CARET)
         {
            handle_oc_block_literal(pc);
         }
      }
   }

   /* C# stuff */
   if (cpd.lang_flags & LANG_CS)
   {
      /* '[assembly: xxx]' stuff */
      if ((pc->flags & PCF_EXPR_START) &&
          (pc->type == CT_SQUARE_OPEN))
      {
         handle_cs_square_stmt(pc);
      }

      if ((next != NULL) && (next->type == CT_BRACE_OPEN) &&
          (next->parent_type == CT_NONE) &&
          ((pc->type == CT_SQUARE_CLOSE) ||
           (pc->type == CT_ANGLE_CLOSE) ||
           (pc->type == CT_WORD)))
      {
         handle_cs_property(next);
      }

      if ((pc->type == CT_SQUARE_CLOSE) &&
          (next != NULL) && (next->type == CT_WORD))
      {
         handle_cs_array_type(pc);
      }

      if ((((pc->type == CT_LAMBDA) || (pc->type == CT_DELEGATE))) && (next->type == CT_BRACE_OPEN))
      {
         set_paren_parent(next, pc->type);
      }
   }

   if (pc->type == CT_NEW)
   {
      chunk_t *ts = NULL;
      tmp = next;
      if (tmp->type == CT_TSQUARE)
      {
         ts = tmp;
         tmp = chunk_get_next_ncnl(tmp);
      }
      if (tmp && (tmp->type == CT_BRACE_OPEN))
      {
         set_paren_parent(tmp, pc->type);
         if (ts)
         {
            ts->parent_type = pc->type;
         }
      }
   }

   /* C++11 Lambda stuff */
   if (prev && (cpd.lang_flags & LANG_CPP) &&
       ((pc->type == CT_SQUARE_OPEN) || (pc->type == CT_TSQUARE)) &&
       !CharTable::IsKw1(prev->str[0]))
   {
      handle_cpp_lambda(pc);
   }

   /* FIXME: which language does this apply to? */
   if ((pc->type == CT_ASSIGN) && (next->type == CT_SQUARE_OPEN))
   {
      set_paren_parent(next, CT_ASSIGN);

      /* Mark one-liner assignment */
      tmp = next;
      while ((tmp = chunk_get_next_nc(tmp)) != NULL)
      {
         if (chunk_is_newline(tmp))
         {
            break;
         }
         if ((tmp->type == CT_SQUARE_CLOSE) && (next->level == tmp->level))
         {
            tmp->flags  |= PCF_ONE_LINER;
            next->flags |= PCF_ONE_LINER;
            break;
         }
      }
   }

   if (pc->type == CT_ASSERT)
   {
      handle_java_assert(pc);
   }
   if (pc->type == CT_ANNOTATION)
   {
      tmp = chunk_get_next_ncnl(pc);
      if (chunk_is_paren_open(tmp))
      {
         set_paren_parent(tmp, CT_ANNOTATION);
      }
   }

   /* A [] in C# and D only follows a type */
   if ((pc->type == CT_TSQUARE) &&
       ((cpd.lang_flags & (LANG_D | LANG_CS | LANG_VALA)) != 0))
   {
      if ((prev != NULL) && (prev->type == CT_WORD))
      {
         set_chunk_type(prev, CT_TYPE);
      }
      if ((next != NULL) && (next->type == CT_WORD))
      {
         next->flags |= PCF_VAR_1ST_DEF;
      }
   }

   if ((pc->type == CT_SQL_EXEC) ||
       (pc->type == CT_SQL_BEGIN) ||
       (pc->type == CT_SQL_END))
   {
      mark_exec_sql(pc);
   }

   if (pc->type == CT_PROTO_WRAP)
   {
      handle_proto_wrap(pc);
   }

   /* Handle the typedef */
   if (pc->type == CT_TYPEDEF)
   {
      fix_typedef(pc);
   }
   if ((pc->type == CT_ENUM) ||
       (pc->type == CT_STRUCT) ||
       (pc->type == CT_UNION))
   {
      if (prev->type != CT_TYPEDEF)
      {
         fix_enum_struct_union(pc);
      }
   }

   if (pc->type == CT_EXTERN)
   {
      if (chunk_is_paren_open(next))
      {
         tmp = flag_parens(next, 0, CT_NONE, CT_EXTERN, true);
         if (tmp && (tmp->type == CT_BRACE_OPEN))
         {
            set_paren_parent(tmp, CT_EXTERN);
         }
      }
      else
      {
         /* next likely is a string (see tokenize_cleanup.cpp) */
         set_chunk_parent(next, CT_EXTERN);
         tmp = chunk_get_next_ncnl(next);
         if (tmp && (tmp->type == CT_BRACE_OPEN))
         {
            set_paren_parent(tmp, CT_EXTERN);
         }
      }
   }

   if (pc->type == CT_TEMPLATE)
   {
      if (cpd.lang_flags & LANG_D)
      {
         handle_d_template(pc);
      }
      else
      {
         handle_cpp_template(pc);
      }
   }

   if ((pc->type == CT_WORD) &&
       (next->type == CT_ANGLE_OPEN) &&
       (next->parent_type == CT_TEMPLATE))
   {
      mark_template_func(pc, next);
   }

   if ((pc->type == CT_SQUARE_CLOSE) &&
       (next->type == CT_PAREN_OPEN))
   {
      flag_parens(next, 0, CT_FPAREN_OPEN, CT_NONE, false);
   }

   if (pc->type == CT_TYPE_CAST)
   {
      fix_type_cast(pc);
   }

   if ((pc->parent_type == CT_ASSIGN) &&
       ((pc->type == CT_BRACE_OPEN) ||
        (pc->type == CT_SQUARE_OPEN)))
   {
      /* Mark everything in here as in assign */
      flag_parens(pc, PCF_IN_ARRAY_ASSIGN, pc->type, CT_NONE, false);
   }

   if (pc->type == CT_D_TEMPLATE)
   {
      set_paren_parent(next, pc->type);
   }

   /**
    * A word before an open paren is a function call or definition.
    * CT_WORD => CT_FUNC_CALL or CT_FUNC_DEF
    */
   if (next->type == CT_PAREN_OPEN)
   {
      tmp = chunk_get_next_ncnl(next);
      if ((cpd.lang_flags & LANG_OC) && chunk_is_token(tmp, CT_CARET))
      {
         handle_oc_block_type(tmp);

         // This is the case where a block literal is passed as the first argument of a C-style method invocation.
         if ((tmp->type == CT_OC_BLOCK_CARET) && (pc->type == CT_WORD))
         {
            set_chunk_type(pc, CT_FUNC_CALL);
         }
      }
      else if ((pc->type == CT_WORD) || (pc->type == CT_OPERATOR_VAL))
      {
         set_chunk_type(pc, CT_FUNCTION);
      }
      else if (pc->type == CT_TYPE)
      {
         /**
          * If we are on a type, then we are either on a C++ style cast, a
          * function or we are on a function type.
          * The only way to tell for sure is to find the close paren and see
          * if it is followed by an open paren.
          * "int(5.6)"
          * "int()"
          * "int(foo)(void)"
          *
          * FIXME: this check can be done better...
          */
         tmp = chunk_get_next_type(next, CT_PAREN_CLOSE, next->level);
         tmp = chunk_get_next(tmp);
         if ((tmp != NULL) && (tmp->type == CT_PAREN_OPEN))
         {
            /* we have "TYPE(...)(" */
            set_chunk_type(pc, CT_FUNCTION);
         }
         else
         {
            if ((pc->parent_type == CT_NONE) &&
                ((pc->flags & PCF_IN_TYPEDEF) == 0))
            {
               tmp = chunk_get_next_ncnl(next);
               if ((tmp != NULL) && (tmp->type == CT_PAREN_CLOSE))
               {
                  /* we have TYPE() */
                  set_chunk_type(pc, CT_FUNCTION);
               }
               else
               {
                  /* we have TYPE(...) */
                  set_chunk_type(pc, CT_CPP_CAST);
                  set_paren_parent(next, CT_CPP_CAST);
               }
            }
         }
      }
      else if (pc->type == CT_ATTRIBUTE)
      {
         flag_parens(next, 0, CT_FPAREN_OPEN, CT_ATTRIBUTE, false);
      }
   }
   if ((cpd.lang_flags & LANG_PAWN) != 0)
   {
      if ((pc->type == CT_FUNCTION) && (pc->brace_level > 0))
      {
         set_chunk_type(pc, CT_FUNC_CALL);
      }
      if ((pc->type == CT_STATE) &&
          (next != NULL) &&
          (next->type == CT_PAREN_OPEN))
      {
         set_paren_parent(next, pc->type);
      }
   }
   else
   {
      if ((pc->type == CT_FUNCTION) &&
          ((pc->parent_type == CT_OC_BLOCK_EXPR) || !is_oc_block(pc)))
      {
         mark_function(pc);
      }
   }

   /* Detect C99 member stuff */
   if ((pc->type == CT_MEMBER) &&
       ((prev->type == CT_COMMA) ||
        (prev->type == CT_BRACE_OPEN)))
   {
      set_chunk_type(pc, CT_C99_MEMBER);
      set_chunk_parent(next, CT_C99_MEMBER);
   }

   /* Mark function parens and braces */
   if ((pc->type == CT_FUNC_DEF) ||
       (pc->type == CT_FUNC_CALL) ||
       (pc->type == CT_FUNC_CALL_USER) ||
       (pc->type == CT_FUNC_PROTO))
   {
      tmp = next;
      if (tmp->type == CT_SQUARE_OPEN)
      {
         tmp = set_paren_parent(tmp, pc->type);
      }
      else if ((tmp->type == CT_TSQUARE) ||
               (tmp->parent_type == CT_OPERATOR))
      {
         tmp = chunk_get_next_ncnl(tmp);
      }

      if (chunk_is_paren_open(tmp))
      {
         tmp = flag_parens(tmp, 0, CT_FPAREN_OPEN, pc->type, false);
         if (tmp != NULL)
         {
            if (tmp->type == CT_BRACE_OPEN)
            {
               if ((tmp->parent_type != CT_DOUBLE_BRACE) &&
                   ((pc->flags & PCF_IN_CONST_ARGS) == 0))
               {
                  set_paren_parent(tmp, pc->type);
               }
            }
            else if (chunk_is_semicolon(tmp) && (pc->type == CT_FUNC_PROTO))
            {
               set_chunk_parent(tmp, pc->type);
            }
         }
      }
   }

   /* Mark the parameters in catch() */
   if ((pc->type == CT_CATCH) && (next->type == CT_SPAREN_OPEN))
   {
      fix_fcn_def_params(next);
   }

   if ((pc->type == CT_THROW) && (prev->type == CT_FPAREN_CLOSE))
   {
      set_chunk_parent(pc, prev->parent_type);
      if (next->type == CT_PAREN_OPEN)
      {
         set_paren_parent(next, CT_THROW);
      }
   }

   /* Mark the braces in: "for_each_entry(xxx) { }" */
   if ((pc->type == CT_BRACE_OPEN) &&
       (pc->parent_type != CT_DOUBLE_BRACE) &&
       (prev->type == CT_FPAREN_CLOSE) &&
       ((prev->parent_type == CT_FUNC_CALL) ||
        (prev->parent_type == CT_FUNC_CALL_USER)) &&
       ((pc->flags & PCF_IN_CONST_ARGS) == 0))
   {
      set_paren_parent(pc, CT_FUNC_CALL);
   }

   /* Check for a close paren followed by an open paren, which means that
    * we are on a function type declaration (C/C++ only?).
    * Note that typedefs are already taken care of.
    */
   if ((next != NULL) &&
       ((pc->flags & (PCF_IN_TYPEDEF | PCF_IN_TEMPLATE)) == 0) &&
       (pc->parent_type != CT_CPP_CAST) &&
       (pc->parent_type != CT_C_CAST) &&
       ((pc->flags & PCF_IN_PREPROC) == 0) &&
       (!is_oc_block(pc)) &&
       (pc->parent_type != CT_OC_MSG_DECL) &&
       (pc->parent_type != CT_OC_MSG_SPEC) &&
       chunk_is_str(pc, ")", 1) &&
       chunk_is_str(next, "(", 1))
   {
      if ((cpd.lang_flags & LANG_D) != 0)
      {
         flag_parens(next, 0, CT_FPAREN_OPEN, CT_FUNC_CALL, false);
      }
      else
      {
         mark_function_type(pc);
      }
   }

   if (((pc->type == CT_CLASS) ||
        (pc->type == CT_STRUCT)) &&
       (pc->level == pc->brace_level))
   {
      if ((pc->type != CT_STRUCT) || ((cpd.lang_flags & LANG_C) == 0))
      {
         mark_class_ctor(pc);
      }
   }

   if (pc->type == CT_OC_CLASS)
   {
      handle_oc_class(pc);
   }

   if (pc->type == CT_NAMESPACE)
   {
      mark_namespace(pc);
   }

   /*TODO: Check for stuff that can only occur at the start of an statement */

   if ((cpd.lang_flags & LANG_D) == 0)
   {
      /**
       * Check a paren pair to see if it is a cast.
       * Note that SPAREN and FPAREN have already been marked.
       */
      if ((pc->type == CT_PAREN_OPEN) &&
          ((pc->parent_type == CT_NONE) ||
           (pc->parent_type == CT_OC_MSG) ||
           (pc->parent_type == CT_OC_BLOCK_EXPR)) &&
          ((next->type == CT_WORD) ||
           (next->type == CT_TYPE) ||
           (next->type == CT_STRUCT) ||
           (next->type == CT_QUALIFIER) ||
           (next->type == CT_MEMBER) ||
           (next->type == CT_DC_MEMBER) ||
           (next->type == CT_ENUM) ||
           (next->type == CT_UNION)) &&
          (prev->type != CT_SIZEOF) &&
          (prev->parent_type != CT_OPERATOR) &&
          ((pc->flags & PCF_IN_TYPEDEF) == 0))
      {
         fix_casts(pc);
      }
   }


   /* Check for stuff that can only occur at the start of an expression */
   if ((pc->flags & PCF_EXPR_START) != 0)
   {
      /* Change STAR, MINUS, and PLUS in the easy cases */
      if (pc->type == CT_STAR)
      {
         set_chunk_type(pc, (prev->type == CT_ANGLE_CLOSE) ? CT_PTR_TYPE : CT_DEREF);
      }
      if (pc->type == CT_MINUS)
      {
         set_chunk_type(pc, CT_NEG);
      }
      if (pc->type == CT_PLUS)
      {
         set_chunk_type(pc, CT_POS);
      }
      if (pc->type == CT_INCDEC_AFTER)
      {
         set_chunk_type(pc, CT_INCDEC_BEFORE);
         //fprintf(stderr, "%s: %d> changed INCDEC_AFTER to INCDEC_BEFORE\n", __func__, pc->orig_line);
      }
      if (pc->type == CT_AMP)
      {
         //fprintf(stderr, "Changed AMP to ADDR on line %d\n", pc->orig_line);
         set_chunk_type(pc, CT_ADDR);
      }
      if (pc->type == CT_CARET)
      {
         if (cpd.lang_flags & LANG_OC)
         {
            /* This is likely the start of a block literal */
            handle_oc_block_literal(pc);
         }
      }
   }

   /* Detect a variable definition that starts with struct/enum/union/class */
   if (((pc->flags & PCF_IN_TYPEDEF) == 0) &&
       (prev->parent_type != CT_CPP_CAST) &&
       ((prev->flags & PCF_IN_FCN_DEF) == 0) &&
       ((pc->type == CT_STRUCT) ||
        (pc->type == CT_UNION) ||
        (pc->type == CT_CLASS) ||
        (pc->type == CT_ENUM)))
   {
      tmp = skip_dc_member(next);
      if (tmp && ((tmp->type == CT_TYPE) || (tmp->type == CT_WORD)))
      {
         set_chunk_parent(tmp, pc->type);
         set_chunk_type(tmp, CT_TYPE);

         tmp = chunk_get_next_ncnl(tmp);
      }
      if ((tmp != NULL) && (tmp->type == CT_BRACE_OPEN))
      {
         tmp = chunk_skip_to_match(tmp);
         tmp = chunk_get_next_ncnl(tmp);
      }
      if ((tmp != NULL) && (chunk_is_star(tmp) || chunk_is_addr(tmp) || (tmp->type == CT_WORD)))
      {
         mark_variable_definition(tmp);
      }
   }

   if (pc->type == CT_OC_PROPERTY)
   {
      tmp = chunk_get_next_ncnl(pc);
      if (chunk_is_paren_open(tmp))
      {
         tmp = chunk_get_next_ncnl(chunk_skip_to_match(tmp));
      }
      fix_var_def(tmp);
   }

   /**
    * Change the paren pair after a function/macrofunc.
    * CT_PAREN_OPEN => CT_FPAREN_OPEN
    */
   if (pc->type == CT_MACRO_FUNC)
   {
      flag_parens(next, PCF_IN_FCN_CALL, CT_FPAREN_OPEN, CT_MACRO_FUNC, false);
   }

   if ((pc->type == CT_MACRO_OPEN) ||
       (pc->type == CT_MACRO_ELSE) ||
       (pc->type == CT_MACRO_CLOSE))
   {
      if (next->type == CT_PAREN_OPEN)
      {
         flag_parens(next, 0, CT_FPAREN_OPEN, pc->type, false);
      }
   }

   if ((pc->type == CT_DELETE) && (next->type == CT_TSQUARE))
   {
      set_chunk_parent(next, CT_DELETE);
   }

   /* Change CT_STAR to CT_PTR_TYPE or CT_ARITH or CT_DEREF */
   if (pc->type == CT_STAR)
   {
      if (chunk_is_paren_close(next) || (next->type == CT_COMMA))
      {
         set_chunk_type(pc, CT_PTR_TYPE);
      }
      else if ((cpd.lang_flags & LANG_OC) && (next->type == CT_STAR))
      {
         /* Change pointer-to-pointer types in OC_MSG_DECLs
          * from ARITH <===> DEREF to PTR_TYPE <===> PTR_TYPE */
         set_chunk_type(pc, CT_PTR_TYPE);
         set_chunk_parent(pc, prev->parent_type);

         set_chunk_type(next, CT_PTR_TYPE);
         set_chunk_parent(next, pc->parent_type);
      }
      else if ((prev->type == CT_SIZEOF) || (prev->type == CT_DELETE))
      {
         set_chunk_type(pc, CT_DEREF);
      }
      else if (((prev->type == CT_WORD) && chunk_ends_type(prev)) ||
               (prev->type == CT_DC_MEMBER) || (prev->type == CT_PTR_TYPE))
      {
         set_chunk_type(pc, CT_PTR_TYPE);
      }
      else if (next->type == CT_SQUARE_OPEN)
      {
         set_chunk_type(pc, CT_PTR_TYPE);
      }
      else
      {
         /* most PCF_PUNCTUATOR chunks except a paren close would make this
          * a deref. A paren close may end a cast or may be part of a macro fcn.
          */
         set_chunk_type(pc,
                        ((prev->flags & PCF_PUNCTUATOR) &&
                         (!chunk_is_paren_close(prev) ||
                          (prev->parent_type == CT_MACRO_FUNC)) &&
                         (prev->type != CT_SQUARE_CLOSE) &&
                         (prev->type != CT_DC_MEMBER)) ? CT_DEREF : CT_ARITH);
      }
   }

   if (pc->type == CT_AMP)
   {
      if (prev->type == CT_DELETE)
      {
         set_chunk_type(pc, CT_ADDR);
      }
      else if (prev->type == CT_TYPE)
      {
         set_chunk_type(pc, CT_BYREF);
      }
      else
      {
         set_chunk_type(pc, CT_ARITH);
         if (prev->type == CT_WORD)
         {
            tmp = chunk_get_prev_ncnl(prev);
            if ((tmp != NULL) &&
                (chunk_is_semicolon(tmp) ||
                 (tmp->type == CT_BRACE_OPEN) ||
                 (tmp->type == CT_QUALIFIER)))
            {
               set_chunk_type(prev, CT_TYPE);
               set_chunk_type(pc, CT_ADDR);
               next->flags |= PCF_VAR_1ST;
            }
         }
      }
   }

   if ((pc->type == CT_MINUS) ||
       (pc->type == CT_PLUS))
   {
      if ((prev->type == CT_POS) || (prev->type == CT_NEG))
      {
         set_chunk_type(pc, (pc->type == CT_MINUS) ? CT_NEG : CT_POS);
      }
      else if (prev->type == CT_OC_CLASS)
      {
         set_chunk_type(pc, (pc->type == CT_MINUS) ? CT_NEG : CT_POS);
      }
      else
      {
         set_chunk_type(pc, CT_ARITH);
      }
   }
}


/**
 * Combines two tokens into {{ and }} if inside parens and nothing is between
 * either pair.
 */
static void check_double_brace_init(chunk_t *bo1)
{
   LOG_FUNC_ENTRY();
   LOG_FMT(LJDBI, "%s: %d:%d", __func__, bo1->orig_line, bo1->orig_col);
   chunk_t *pc = chunk_get_prev_ncnl(bo1);
   if (chunk_is_paren_close(pc))
   {
      chunk_t *bo2 = chunk_get_next(bo1);
      if (chunk_is_token(bo2, CT_BRACE_OPEN))
      {
         /* found a potential double brace */
         chunk_t *bc2 = chunk_skip_to_match(bo2);
         chunk_t *bc1 = chunk_get_next(bc2);
         if (chunk_is_token(bc1, CT_BRACE_CLOSE))
         {
            LOG_FMT(LJDBI, " - end %d:%d\n", bc2->orig_line, bc2->orig_col);
            /* delete bo2 and bc1 */
            bo1->str         += bo2->str;
            bo1->orig_col_end = bo2->orig_col_end;
            chunk_del(bo2);
            set_chunk_parent(bo1, CT_DOUBLE_BRACE);

            bc2->str         += bc1->str;
            bc2->orig_col_end = bc1->orig_col_end;
            chunk_del(bc1);
            set_chunk_parent(bc2, CT_DOUBLE_BRACE);
            return;
         }
      }
   }
   LOG_FMT(LJDBI, " - no\n");
}


/**
 * Change CT_INCDEC_AFTER + WORD to CT_INCDEC_BEFORE
 * Change number/word + CT_ADDR to CT_ARITH
 * Change number/word + CT_STAR to CT_ARITH
 * Change number/word + CT_NEG to CT_ARITH
 * Change word + ( to a CT_FUNCTION
 * Change struct/union/enum + CT_WORD => CT_TYPE
 * Force parens on return.
 *
 * TODO: This could be done earlier.
 *
 * Patterns detected:
 *   STRUCT/ENUM/UNION + WORD :: WORD => TYPE
 *   WORD + '('               :: WORD => FUNCTION
 */
void fix_symbols(void)
{
   LOG_FUNC_ENTRY();
   chunk_t *pc;
   chunk_t *next;
   chunk_t *prev;
   chunk_t dummy;

   mark_define_expressions();

   bool is_java = cpd.lang_flags & LANG_JAVA;
   for (pc = chunk_get_head(); pc != NULL; pc = chunk_get_next_ncnl(pc))
   {
      if ((pc->type == CT_FUNC_WRAP) ||
          (pc->type == CT_TYPE_WRAP))
      {
         handle_wrap(pc);
      }

      if (pc->type == CT_ASSIGN)
      {
         mark_lvalue(pc);
      }

      if (is_java && (pc->type == CT_BRACE_OPEN))
      {
         check_double_brace_init(pc);
      }
   }

   pc = chunk_get_head();
   if (chunk_is_newline(pc) || chunk_is_comment(pc))
   {
      pc = chunk_get_next_ncnl(pc);
   }
   while (pc != NULL)
   {
      prev = chunk_get_prev_ncnl(pc, CNAV_PREPROC);
      if (prev == NULL)
      {
         prev = &dummy;
      }
      next = chunk_get_next_ncnl(pc, CNAV_PREPROC);
      if (next == NULL)
      {
         next = &dummy;
      }
      do_symbol_check(prev, pc, next);
      pc = chunk_get_next_ncnl(pc);
   }

   pawn_add_virtual_semicolons();
   process_returns();

   /**
    * 2nd pass - handle variable definitions
    * REVISIT: We need function params marked to do this (?)
    */
   pc = chunk_get_head();
   int square_level = -1;
   while (pc != NULL)
   {
      /* Can't have a variable definition inside [ ] */
      if (square_level < 0)
      {
         if (pc->type == CT_SQUARE_OPEN)
         {
            square_level = pc->level;
         }
      }
      else
      {
         if (pc->level <= square_level)
         {
            square_level = -1;
         }
      }

      /**
       * A variable definition is possible after at the start of a statement
       * that starts with: QUALIFIER, TYPE, or WORD
       */
      if ((square_level < 0) &&
          ((pc->flags & PCF_STMT_START) != 0) &&
          ((pc->type == CT_QUALIFIER) ||
           (pc->type == CT_TYPE) ||
           (pc->type == CT_WORD)) &&
          (pc->parent_type != CT_ENUM) &&
          ((pc->flags & PCF_IN_ENUM) == 0))
      {
         pc = fix_var_def(pc);
      }
      else
      {
         pc = chunk_get_next_ncnl(pc);
      }
   }
}


/* Just hit an assign. Go backwards until we hit an open brace/paren/square or
 * semicolon (TODO: other limiter?) and mark as a LValue.
 */
static void mark_lvalue(chunk_t *pc)
{
   LOG_FUNC_ENTRY();
   chunk_t *prev;

   if ((pc->flags & PCF_IN_PREPROC) != 0)
   {
      return;
   }

   for (prev = chunk_get_prev_ncnl(pc);
        prev != NULL;
        prev = chunk_get_prev_ncnl(prev))
   {
      if ((prev->level < pc->level) ||
          (prev->type == CT_ASSIGN) ||
          (prev->type == CT_COMMA) ||
          (prev->type == CT_BOOL) ||
          chunk_is_semicolon(prev) ||
          chunk_is_str(prev, "(", 1) ||
          chunk_is_str(prev, "{", 1) ||
          chunk_is_str(prev, "[", 1) ||
          (prev->flags & PCF_IN_PREPROC))
      {
         break;
      }
      prev->flags |= PCF_LVALUE;
      if ((prev->level == pc->level) && chunk_is_str(prev, "&", 1))
      {
         make_type(prev);
      }
   }
}


/**
 * Changes the return type to type and set the parent.
 *
 * @param pc the last chunk of the return type
 * @param parent_type CT_NONE (no change) or the new parent type
 */
static void mark_function_return_type(chunk_t *fname, chunk_t *start, c_token_t parent_type)
{
   LOG_FUNC_ENTRY();
   chunk_t *pc = start;

   if (pc)
   {
      /* Step backwards from pc and mark the parent of the return type */
      LOG_FMT(LFCNR, "%s: (backwards) return type for '%s' @ %d:%d", __func__,
              fname->text(), fname->orig_line, fname->orig_col);

      chunk_t *first = pc;
      while (pc)
      {
         if ((!chunk_is_type(pc) &&
              (pc->type != CT_OPERATOR) &&
              (pc->type != CT_WORD) &&
              (pc->type != CT_ADDR)) ||
             ((pc->flags & PCF_IN_PREPROC) != 0))
         {
            break;
         }
         if (!chunk_is_addr(pc) && !chunk_is_star(pc))
         {
            first = pc;
         }
         pc = chunk_get_prev_ncnl(pc);
      }

      pc = first;
      while (pc)
      {
         LOG_FMT(LFCNR, " [%s|%s]", pc->text(), get_token_name(pc->type));

         if (parent_type != CT_NONE)
         {
            set_chunk_parent(pc, parent_type);
         }
         make_type(pc);
         if (pc == start)
         {
            break;
         }
         pc = chunk_get_next_ncnl(pc);
      }
      LOG_FMT(LFCNR, "\n");
   }
}


/**
 * Process a function type that is not in a typedef.
 * pc points to the first close paren.
 *
 * void (*func)(params);
 * const char * (*func)(params);
 * const char * (^func)(params);   -- Objective C
 *
 * @param pc   Points to the first closing paren
 * @return whether a function type was processed
 */
static bool mark_function_type(chunk_t *pc)
{
   LOG_FUNC_ENTRY();
   LOG_FMT(LFTYPE, "%s: [%s] %s @ %d:%d\n",
           __func__, get_token_name(pc->type), pc->str.c_str(),
           pc->orig_line, pc->orig_col);

   int       star_count = 0;
   int       word_count = 0;
   chunk_t   *ptrcnk    = NULL;
   chunk_t   *varcnk    = NULL;
   chunk_t   *tmp;
   chunk_t   *apo;
   chunk_t   *apc;
   chunk_t   *aft;
   bool      anon = false;
   c_token_t pt, ptp;

   /* Scan backwards across the name, which can only be a word and single star */
   varcnk = chunk_get_prev_ncnl(pc);
   if (!chunk_is_word(varcnk))
   {
      if ((cpd.lang_flags & LANG_OC) && chunk_is_str(varcnk, "^", 1) &&
          chunk_is_paren_open(chunk_get_prev_ncnl(varcnk)))
      {
         /* anonymous ObjC block type -- RTYPE (^)(ARGS) */
         anon = true;
      }
      else
      {
         LOG_FMT(LFTYPE, "%s: not a word '%s' [%s] @ %d:%d\n",
                 __func__, varcnk->text(), get_token_name(varcnk->type),
                 varcnk->orig_line, varcnk->orig_col);
         goto nogo_exit;
      }
   }

   apo = chunk_get_next_ncnl(pc);
   apc = chunk_skip_to_match(apo);
   if (!chunk_is_paren_open(apo) || ((apc = chunk_skip_to_match(apo)) == NULL))
   {
      LOG_FMT(LFTYPE, "%s: not followed by parens\n", __func__);
      goto nogo_exit;
   }
   aft = chunk_get_next_ncnl(apc);
   if (chunk_is_token(aft, CT_BRACE_OPEN))
   {
      pt = CT_FUNC_DEF;
   }
   else if (chunk_is_token(aft, CT_SEMICOLON) ||
            chunk_is_token(aft, CT_ASSIGN))
   {
      pt = CT_FUNC_PROTO;
   }
   else
   {
      LOG_FMT(LFTYPE, "%s: not followed by '{' or ';'\n", __func__);
      goto nogo_exit;
   }
   ptp = (pc->flags & PCF_IN_TYPEDEF) ? CT_FUNC_TYPE : CT_FUNC_VAR;

   tmp = pc;
   while ((tmp = chunk_get_prev_ncnl(tmp)) != NULL)
   {
      LOG_FMT(LFTYPE, " -- [%s] %s on line %d, col %d",
              get_token_name(tmp->type), tmp->str.c_str(),
              tmp->orig_line, tmp->orig_col);

      if (chunk_is_star(tmp) || chunk_is_token(tmp, CT_PTR_TYPE) ||
          chunk_is_token(tmp, CT_CARET))
      {
         star_count++;
         ptrcnk = tmp;
         LOG_FMT(LFTYPE, " -- PTR_TYPE\n");
      }
      else if (chunk_is_word(tmp) ||
               (tmp->type == CT_WORD) ||
               (tmp->type == CT_TYPE))
      {
         word_count++;
         LOG_FMT(LFTYPE, " -- TYPE(%s)\n", tmp->text());
      }
      else if (tmp->type == CT_DC_MEMBER)
      {
         word_count = 0;
         LOG_FMT(LFTYPE, " -- :: reset word_count\n");
      }
      else if (chunk_is_str(tmp, "(", 1))
      {
         LOG_FMT(LFTYPE, " -- open paren (break)\n");
         break;
      }
      else
      {
         LOG_FMT(LFTYPE, " --  unexpected token [%s] %s on line %d, col %d\n",
                 get_token_name(tmp->type), tmp->str.c_str(),
                 tmp->orig_line, tmp->orig_col);
         goto nogo_exit;
      }
   }

   if ((star_count > 1) ||
       (word_count > 1) ||
       ((star_count + word_count) == 0))
   {
      LOG_FMT(LFTYPE, "%s: bad counts word:%d, star:%d\n", __func__,
              word_count, star_count);
      goto nogo_exit;
   }

   /* make sure what appears before the first open paren can be a return type */
   if (!chunk_ends_type(chunk_get_prev_ncnl(tmp)))
   {
      goto nogo_exit;
   }

   if (ptrcnk)
   {
      set_chunk_type(ptrcnk, CT_PTR_TYPE);
   }
   if (!anon)
   {
      if (pc->flags & PCF_IN_TYPEDEF)
      {
         set_chunk_type(varcnk, CT_TYPE);
      }
      else
      {
         set_chunk_type(varcnk, CT_FUNC_VAR);
         varcnk->flags |= PCF_VAR_1ST_DEF;
      }
   }
   set_chunk_type(pc, CT_TPAREN_CLOSE);
   set_chunk_parent(pc, ptp);

   set_chunk_type(apo, CT_FPAREN_OPEN);
   set_chunk_parent(apo, pt);
   set_chunk_type(apc, CT_FPAREN_CLOSE);
   set_chunk_parent(apc, pt);
   fix_fcn_def_params(apo);

   if (chunk_is_semicolon(aft))
   {
      set_chunk_parent(aft, (aft->flags & PCF_IN_TYPEDEF) ? CT_TYPEDEF : CT_FUNC_VAR);
   }
   else if (chunk_is_token(aft, CT_BRACE_OPEN))
   {
      flag_parens(aft, 0, CT_NONE, pt, false);
   }

   /* Step backwards to the previous open paren and mark everything a
    */
   tmp = pc;
   while ((tmp = chunk_get_prev_ncnl(tmp)) != NULL)
   {
      LOG_FMT(LFTYPE, " ++ [%s] %s on line %d, col %d\n",
              get_token_name(tmp->type), tmp->str.c_str(),
              tmp->orig_line, tmp->orig_col);

      if (*tmp->str == '(')
      {
         if ((pc->flags & PCF_IN_TYPEDEF) == 0)
         {
            tmp->flags |= PCF_VAR_1ST_DEF;
         }
         set_chunk_type(tmp, CT_TPAREN_OPEN);
         set_chunk_parent(tmp, ptp);

         tmp = chunk_get_prev_ncnl(tmp);
         if (tmp != NULL)
         {
            if ((tmp->type == CT_FUNCTION) ||
                (tmp->type == CT_FUNC_CALL) ||
                (tmp->type == CT_FUNC_CALL_USER) ||
                (tmp->type == CT_FUNC_DEF) ||
                (tmp->type == CT_FUNC_PROTO))
            {
               set_chunk_type(tmp, CT_TYPE);
               tmp->flags &= ~PCF_VAR_1ST_DEF;
            }
         }
         mark_function_return_type(varcnk, tmp, ptp);
         break;
      }
   }
   return true;

nogo_exit:
   tmp = chunk_get_next_ncnl(pc);
   if (chunk_is_paren_open(tmp))
   {
      LOG_FMT(LFTYPE, "%s:%d setting FUNC_CALL on %d:%d\n", __func__, __LINE__,
              tmp->orig_line, tmp->orig_col);
      flag_parens(tmp, 0, CT_FPAREN_OPEN, CT_FUNC_CALL, false);
   }
   return false;
}


static void process_returns(void)
{
   LOG_FUNC_ENTRY();
   chunk_t *pc;

   pc = chunk_get_head();
   while (pc != NULL)
   {
      if ((pc->type != CT_RETURN) || (pc->flags & PCF_IN_PREPROC))
      {
         pc = chunk_get_next_type(pc, CT_RETURN, -1);
         continue;
      }

      pc = process_return(pc);
   }
}


/**
 * Processes a return statement, labeling the parens and marking the parent.
 * May remove or add parens around the return statement
 *
 * @param pc   Pointer to the return chunk
 */
static chunk_t *process_return(chunk_t *pc)
{
   LOG_FUNC_ENTRY();
   chunk_t *next;
   chunk_t *temp;
   chunk_t *semi;
   chunk_t *cpar;
   chunk_t chunk;

   /* grab next and bail if it is a semicolon */
   next = chunk_get_next_ncnl(pc);
   if ((next == NULL) || chunk_is_semicolon(next))
   {
      return(next);
   }

   if (cpd.settings[UO_nl_return_expr].a != AV_IGNORE)
   {
      newline_iarf(pc, cpd.settings[UO_nl_return_expr].a);
   }

   if (next->type == CT_PAREN_OPEN)
   {
      /* See if the return is fully paren'd */
      cpar = chunk_get_next_type(next, CT_PAREN_CLOSE, next->level);
      semi = chunk_get_next_ncnl(cpar);
      if (chunk_is_semicolon(semi))
      {
         if (cpd.settings[UO_mod_paren_on_return].a == AV_REMOVE)
         {
            LOG_FMT(LRETURN, "%s: removing parens on line %d\n",
                    __func__, pc->orig_line);

            /* lower the level of everything */
            for (temp = next; temp != cpar; temp = chunk_get_next(temp))
            {
               temp->level--;
            }

            /* delete the parens */
            chunk_del(next);
            chunk_del(cpar);

            /* back up the semicolon */
            semi->column--;
            semi->orig_col--;
            semi->orig_col_end--;
         }
         else
         {
            LOG_FMT(LRETURN, "%s: keeping parens on line %d\n",
                    __func__, pc->orig_line);

            /* mark & keep them */
            set_chunk_parent(next, CT_RETURN);
            set_chunk_parent(cpar, CT_RETURN);
         }
         return(semi);
      }
   }

   /* We don't have a fully paren'd return. Should we add some? */
   if ((cpd.settings[UO_mod_paren_on_return].a & AV_ADD) == 0)
   {
      return(next);
   }

   /* find the next semicolon on the same level */
   semi = next;
   while ((semi = chunk_get_next(semi)) != NULL)
   {
      if ((chunk_is_semicolon(semi) && (pc->level == semi->level)) ||
          (semi->level < pc->level))
      {
         break;
      }
   }
   if (chunk_is_semicolon(semi) && (pc->level == semi->level))
   {
      /* add the parens */
      chunk.type        = CT_PAREN_OPEN;
      chunk.str         = "(";
      chunk.level       = pc->level;
      chunk.brace_level = pc->brace_level;
      chunk.orig_line   = pc->orig_line;
      chunk.parent_type = CT_RETURN;
      chunk.flags       = pc->flags & PCF_COPY_FLAGS;
      chunk_add_before(&chunk, next);

      chunk.type      = CT_PAREN_CLOSE;
      chunk.str       = ")";
      chunk.orig_line = semi->orig_line;
      cpar            = chunk_add_before(&chunk, semi);

      LOG_FMT(LRETURN, "%s: added parens on line %d\n",
              __func__, pc->orig_line);

      for (temp = next; temp != cpar; temp = chunk_get_next(temp))
      {
         temp->level++;
      }
   }
   return(semi);
}


static bool is_ucase_str(const char *str, int len)
{
   while (len-- > 0)
   {
      if (unc_toupper(*str) != *str)
      {
         return(false);
      }
      str++;
   }
   return(true);
}


static bool is_oc_block(chunk_t *pc)
{
   return((pc != NULL) &&
          ((pc->parent_type == CT_OC_BLOCK_TYPE) ||
           (pc->parent_type == CT_OC_BLOCK_EXPR) ||
           (pc->parent_type == CT_OC_BLOCK_ARG) ||
           (pc->parent_type == CT_OC_BLOCK) ||
           (pc->type == CT_OC_BLOCK_CARET) ||
           (pc->next && pc->next->type == CT_OC_BLOCK_CARET) ||
           (pc->prev && pc->prev->type == CT_OC_BLOCK_CARET)));
}


/**
 * Checks to see if the current paren is part of a cast.
 * We already verified that this doesn't follow function, TYPE, IF, FOR,
 * SWITCH, or WHILE and is followed by WORD, TYPE, STRUCT, ENUM, or UNION.
 *
 * @param start   Pointer to the open paren
 */
static void fix_casts(chunk_t *start)
{
   LOG_FUNC_ENTRY();
   chunk_t    *pc;
   chunk_t    *prev;
   chunk_t    *first;
   chunk_t    *after;
   chunk_t    *last = NULL;
   chunk_t    *paren_close;
   const char *verb       = "likely";
   const char *detail     = "";
   int        count       = 0;
   int        word_count  = 0;
   int        word_consec = 0;
   bool       nope;
   bool       doubtful_cast = false;


   LOG_FMT(LCASTS, "%s:line %d, col %d:", __func__, start->orig_line, start->orig_col);

   prev = chunk_get_prev_ncnl(start);
   if ((prev != NULL) && (prev->type == CT_PP_DEFINED))
   {
      LOG_FMT(LCASTS, " -- not a cast - after defined\n");
      return;
   }

   /* Make sure there is only WORD, TYPE, and '*' before the close paren */
   pc    = chunk_get_next_ncnl(start);
   first = pc;
   while ((pc != NULL) && (chunk_is_type(pc) ||
                           (pc->type == CT_WORD) ||
                           (pc->type == CT_QUALIFIER) ||
                           (pc->type == CT_DC_MEMBER) ||
                           (pc->type == CT_STAR) ||
                           (pc->type == CT_TSQUARE) ||
                           (pc->type == CT_AMP)))
   {
      LOG_FMT(LCASTS, " [%s]", get_token_name(pc->type));

      if (pc->type == CT_WORD)
      {
         word_count++;
         word_consec++;
      }
      else if (pc->type == CT_DC_MEMBER)
      {
         word_count--;
      }
      else
      {
         word_consec = 0;
      }

      last = pc;
      pc   = chunk_get_next_ncnl(pc);
      count++;
   }

   if ((pc == NULL) || (pc->type != CT_PAREN_CLOSE) || (prev->type == CT_OC_CLASS))
   {
      LOG_FMT(LCASTS, " -- not a cast, hit [%s]\n",
              pc == NULL ? "NULL"  : get_token_name(pc->type));
      return;
   }

   if (word_count > 1)
   {
      LOG_FMT(LCASTS, " -- too many words: %d\n", word_count);
      return;
   }
   paren_close = pc;

   /* If last is a type or star, we have a cast for sure */
   if ((last->type == CT_STAR) ||
       (last->type == CT_PTR_TYPE) ||
       (last->type == CT_TYPE))
   {
      verb = "for sure";
   }
   else if (count == 1)
   {
      /**
       * We are on a potential cast of the form "(word)".
       * We don't know if the word is a type. So lets guess based on some
       * simple rules:
       *  - if all caps, likely a type
       *  - if it ends in _t, likely a type
       *  - if it's objective-c and the type is id, likely valid
       */
      verb = "guessed";
      if ((last->len() > 3) &&
          (last->str[last->len() - 2] == '_') &&
          (last->str[last->len() - 1] == 't'))
      {
         detail = " -- '_t'";
      }
      else if (is_ucase_str(last->text(), last->len()))
      {
         detail = " -- upper case";
      }
      else if ((cpd.lang_flags & LANG_OC) && chunk_is_str(last, "id", 2))
      {
         detail = " -- Objective-C id";
      }
      else
      {
         /* If we can't tell for sure whether this is a cast, decide against it */
         detail        = " -- mixed case";
         doubtful_cast = true;
      }

      /**
       * If the next item is a * or &, the next item after that can't be a
       * number or string.
       *
       * If the next item is a +, the next item has to be a number.
       *
       * If the next item is a -, the next item can't be a string.
       *
       * For this to be a cast, the close paren must be followed by:
       *  - constant (number or string)
       *  - paren open
       *  - word
       *
       * Find the next non-open paren item.
       */
      pc    = chunk_get_next_ncnl(paren_close);
      after = pc;
      do
      {
         after = chunk_get_next_ncnl(after);
      } while ((after != NULL) && (after->type == CT_PAREN_OPEN));

      if (after == NULL)
      {
         LOG_FMT(LCASTS, " -- not a cast - hit NULL\n");
         return;
      }

      nope = false;
      if (chunk_is_star(pc) || chunk_is_addr(pc))
      {
         /* star (*) and addr (&) are ambiguous */
         if ((after->type == CT_NUMBER_FP) ||
             (after->type == CT_NUMBER) ||
             (after->type == CT_STRING) ||
             doubtful_cast)
         {
            nope = true;
         }
      }
      else if (pc->type == CT_MINUS)
      {
         /* (UINT8)-1 or (foo)-1 or (FOO)-'a' */
         if ((after->type == CT_STRING) || doubtful_cast)
         {
            nope = true;
         }
      }
      else if (pc->type == CT_PLUS)
      {
         /* (UINT8)+1 or (foo)+1 */
         if (((after->type != CT_NUMBER) &&
              (after->type != CT_NUMBER_FP)) || doubtful_cast)
         {
            nope = true;
         }
      }
      else if ((pc->type != CT_NUMBER_FP) &&
               (pc->type != CT_NUMBER) &&
               (pc->type != CT_WORD) &&
               (pc->type != CT_THIS) &&
               (pc->type != CT_TYPE) &&
               (pc->type != CT_PAREN_OPEN) &&
               (pc->type != CT_STRING) &&
               (pc->type != CT_SIZEOF) &&
               (pc->type != CT_FUNC_CALL) &&
               (pc->type != CT_FUNC_CALL_USER) &&
               (pc->type != CT_FUNCTION) &&
               (pc->type != CT_BRACE_OPEN) &&
               (!((pc->type == CT_SQUARE_OPEN) && (cpd.lang_flags & LANG_OC))))
      {
         LOG_FMT(LCASTS, " -- not a cast - followed by '%s' %s\n",
                 pc->str.c_str(), get_token_name(pc->type));
         return;
      }

      if (nope)
      {
         LOG_FMT(LCASTS, " -- not a cast - '%s' followed by %s\n",
                 pc->str.c_str(), get_token_name(after->type));
         return;
      }
   }

   /* if the 'cast' is followed by a semicolon, comma or close paren, it isn't */
   pc = chunk_get_next_ncnl(paren_close);
   if (chunk_is_semicolon(pc) || chunk_is_token(pc, CT_COMMA) || chunk_is_paren_close(pc))
   {
      LOG_FMT(LCASTS, " -- not a cast - followed by %s\n", get_token_name(pc->type));
      return;
   }

   set_chunk_parent(start, CT_C_CAST);
   set_chunk_parent(paren_close, CT_C_CAST);

   LOG_FMT(LCASTS, " -- %s c-cast: (", verb);

   for (pc = first; pc != paren_close; pc = chunk_get_next_ncnl(pc))
   {
      set_chunk_parent(pc, CT_C_CAST);
      make_type(pc);
      LOG_FMT(LCASTS, " %s", pc->str.c_str());
   }
   LOG_FMT(LCASTS, " )%s\n", detail);

   /* Mark the next item as an expression start */
   pc = chunk_get_next_ncnl(paren_close);
   if (pc != NULL)
   {
      pc->flags |= PCF_EXPR_START;
      if (chunk_is_opening_brace(pc))
      {
         set_paren_parent(pc, start->parent_type);
      }
   }
}


/**
 * CT_TYPE_CAST follows this pattern:
 * dynamic_cast<...>(...)
 *
 * Mark everything between the <> as a type and set the paren parent
 */
static void fix_type_cast(chunk_t *start)
{
   LOG_FUNC_ENTRY();
   chunk_t *pc;

   pc = chunk_get_next_ncnl(start);
   if ((pc == NULL) || (pc->type != CT_ANGLE_OPEN))
   {
      return;
   }

   while (((pc = chunk_get_next_ncnl(pc)) != NULL) &&
          (pc->level >= start->level))
   {
      if ((pc->level == start->level) && (pc->type == CT_ANGLE_CLOSE))
      {
         pc = chunk_get_next_ncnl(pc);
         if (chunk_is_str(pc, "(", 1))
         {
            set_paren_parent(pc, CT_TYPE_CAST);
         }
         return;
      }
      make_type(pc);
   }
}


/**
 * We are on an enum/struct/union tag that is NOT inside a typedef.
 * If there is a {...} and words before the ';', then they are variables.
 *
 * tag { ... } [*] word [, [*]word] ;
 * tag [word/type] { ... } [*] word [, [*]word] ;
 * enum [word/type [: int_type]] { ... } [*] word [, [*]word] ;
 * tag [word/type] [word]; -- this gets caught later.
 * fcn(tag [word/type] [word])
 * a = (tag [word/type] [*])&b;
 *
 * REVISIT: should this be consolidated with the typedef code?
 */
static void fix_enum_struct_union(chunk_t *pc)
{
   LOG_FUNC_ENTRY();
   chunk_t *next;
   chunk_t *prev        = NULL;
   int     flags        = PCF_VAR_1ST_DEF;
   int     in_fcn_paren = pc->flags & PCF_IN_FCN_DEF;

   /* Make sure this wasn't a cast */
   if (pc->parent_type == CT_C_CAST)
   {
      return;
   }

   /* the next item is either a type or open brace */
   next = chunk_get_next_ncnl(pc);
   if (next && (next->type == CT_ENUM_CLASS))
   {
      next = chunk_get_next_ncnl(next);
   }
   if (next && (next->type == CT_TYPE))
   {
      set_chunk_parent(next, pc->type);
      prev = next;
      next = chunk_get_next_ncnl(next);

      /* next up is either a colon, open brace, or open paren (pawn) */
      if (!next)
      {
         return;
      }
      else if (((cpd.lang_flags & LANG_PAWN) != 0) &&
               (next->type == CT_PAREN_OPEN))
      {
         next = set_paren_parent(next, CT_ENUM);
      }
      else if ((pc->type == CT_ENUM) && (next->type == CT_COLON))
      {
         /* enum TYPE : INT_TYPE { */
         next = chunk_get_next_ncnl(next);
         if (next)
         {
            make_type(next);
            next = chunk_get_next_ncnl(next);
         }
      }
   }
   if (next && (next->type == CT_BRACE_OPEN))
   {
      flag_parens(next, (pc->type == CT_ENUM) ? PCF_IN_ENUM : PCF_IN_STRUCT,
                  CT_NONE, CT_NONE, false);

      if ((pc->type == CT_UNION) || (pc->type == CT_STRUCT))
      {
         mark_struct_union_body(next);
      }

      /* Skip to the closing brace */
      set_chunk_parent(next, pc->type);
      next   = chunk_get_next_type(next, CT_BRACE_CLOSE, pc->level);
      flags |= PCF_VAR_INLINE;
      if (next != NULL)
      {
         set_chunk_parent(next, pc->type);
         next = chunk_get_next_ncnl(next);
      }
      prev = NULL;
   }
   /* reset var name parent type */
   else if (next && prev)
   {
      set_chunk_parent(prev, CT_NONE);
   }

   if ((next == NULL) || (next->type == CT_PAREN_CLOSE))
   {
      return;
   }

   if (!chunk_is_semicolon(next))
   {
      /* Pawn does not require a semicolon after an enum */
      if (cpd.lang_flags & LANG_PAWN)
      {
         return;
      }

      /* D does not require a semicolon after an enum, but we add one to make
       * other code happy.
       */
      if (cpd.lang_flags & LANG_D)
      {
         next = pawn_add_vsemi_after(chunk_get_prev_ncnl(next));
      }
   }

   /* We are either pointing to a ';' or a variable */
   while ((next != NULL) && !chunk_is_semicolon(next) &&
          (next->type != CT_ASSIGN) &&
          ((in_fcn_paren ^ (next->flags & PCF_IN_FCN_DEF)) == 0))
   {
      if (next->level == pc->level)
      {
         if (next->type == CT_WORD)
         {
            next->flags |= flags;
            flags       &= ~PCF_VAR_1ST; /* clear the first flag for the next items */
         }

         if (next->type == CT_STAR)
         {
            set_chunk_type(next, CT_PTR_TYPE);
         }

         /* If we hit a comma in a function param, we are done */
         if (((next->type == CT_COMMA) ||
              (next->type == CT_FPAREN_CLOSE)) &&
             ((next->flags & (PCF_IN_FCN_DEF | PCF_IN_FCN_CALL)) != 0))
         {
            return;
         }
      }

      next = chunk_get_next_ncnl(next);
   }

   if (next && !prev && (next->type == CT_SEMICOLON))
   {
      set_chunk_parent(next, pc->type);
   }
}


/**
 * We are on a typedef.
 * If the next word is not enum/union/struct, then the last word before the
 * next ',' or ';' or '__attribute__' is a type.
 *
 * typedef [type...] [*] type [, [*]type] ;
 * typedef <return type>([*]func)(params);
 * typedef <return type>func(params);
 * typedef <enum/struct/union> [type] [*] type [, [*]type] ;
 * typedef <enum/struct/union> [type] { ... } [*] type [, [*]type] ;
 */
static void fix_typedef(chunk_t *start)
{
   LOG_FUNC_ENTRY();
   chunk_t   *next;
   chunk_t   *the_type = NULL;
   chunk_t   *open_paren;
   chunk_t   *last_op = NULL;
   c_token_t tag;

   LOG_FMT(LTYPEDEF, "%s: typedef @ %d:%d\n", __func__, start->orig_line, start->orig_col);

   /* Mark everything in the typedef and scan for ")(", which makes it a
    * function type
    */
   next = start;
   while (((next = chunk_get_next_ncnl(next, CNAV_PREPROC)) != NULL) &&
          (next->level >= start->level))
   {
      next->flags |= PCF_IN_TYPEDEF;
      if (start->level == next->level)
      {
         if (chunk_is_semicolon(next))
         {
            set_chunk_parent(next, CT_TYPEDEF);
            break;
         }
         if (next->type == CT_ATTRIBUTE)
         {
            break;
         }
         if ((cpd.lang_flags & LANG_D) && (next->type == CT_ASSIGN))
         {
            set_chunk_parent(next, CT_TYPEDEF);
            break;
         }
         make_type(next);
         if (next->type == CT_TYPE)
         {
            the_type = next;
         }
         next->flags &= ~PCF_VAR_1ST_DEF;
         if (*next->str == '(')
         {
            last_op = next;
         }
      }
   }

   /* avoid interpreting typedef NS_ENUM (NSInteger, MyEnum) as a function def */
   if (last_op && !((cpd.lang_flags & LANG_OC) &&
                    (last_op->parent_type == CT_ENUM)))
   {
      flag_parens(last_op, 0, CT_FPAREN_OPEN, CT_TYPEDEF, false);
      fix_fcn_def_params(last_op);

      open_paren = NULL;
      the_type   = chunk_get_prev_ncnl(last_op, CNAV_PREPROC);
      if (chunk_is_paren_close(the_type))
      {
         open_paren = chunk_skip_to_match_rev(the_type);
         mark_function_type(the_type);
         the_type = chunk_get_prev_ncnl(the_type, CNAV_PREPROC);
      }
      else
      {
         /* must be: "typedef <return type>func(params);" */
         set_chunk_type(the_type, CT_FUNC_TYPE);
      }
      set_chunk_parent(the_type, CT_TYPEDEF);

      LOG_FMT(LTYPEDEF, "%s: fcn typedef [%s] on line %d\n", __func__,
              the_type->text(), the_type->orig_line);

      /* If we are aligning on the open paren, grab that instead */
      if (open_paren && (cpd.settings[UO_align_typedef_func].n == 1))
      {
         the_type = open_paren;
      }
      if (cpd.settings[UO_align_typedef_func].n != 0)
      {
         LOG_FMT(LTYPEDEF, "%s:  -- align anchor on [%s] @ %d:%d\n", __func__,
                 the_type->text(), the_type->orig_line, the_type->orig_col);
         the_type->flags |= PCF_ANCHOR;
      }

      /* already did everything we need to do */
      return;
   }

   /**
    * Skip over enum/struct/union stuff, as we know it isn't a return type
    * for a function type
    */
   next = chunk_get_next_ncnl(start, CNAV_PREPROC);
   if ((next->type != CT_ENUM) &&
       (next->type != CT_STRUCT) &&
       (next->type != CT_UNION))
   {
      if (the_type != NULL)
      {
         /* We have just a regular typedef */
         LOG_FMT(LTYPEDEF, "%s: regular typedef [%s] on line %d\n", __func__,
                 the_type->str.c_str(), the_type->orig_line);
         the_type->flags |= PCF_ANCHOR;
      }
      return;
   }

   /* We have a struct/union/enum type, set the parent */
   tag = next->type;

   /* the next item should be either a type or { */
   next = chunk_get_next_ncnl(next, CNAV_PREPROC);
   if (next->type == CT_TYPE)
   {
      next = chunk_get_next_ncnl(next, CNAV_PREPROC);
   }
   if (next->type == CT_BRACE_OPEN)
   {
      set_chunk_parent(next, tag);
      /* Skip to the closing brace */
      next = chunk_get_next_type(next, CT_BRACE_CLOSE, next->level, CNAV_PREPROC);
      if (next != NULL)
      {
         set_chunk_parent(next, tag);
      }
   }

   if (the_type != NULL)
   {
      LOG_FMT(LTYPEDEF, "%s: %s typedef [%s] on line %d\n",
              __func__, get_token_name(tag), the_type->str.c_str(), the_type->orig_line);
      the_type->flags |= PCF_ANCHOR;
   }
}


/**
 * Examines the whole file and changes CT_COLON to
 * CT_Q_COLON, CT_LABEL_COLON, or CT_CASE_COLON.
 * It also changes the CT_WORD before CT_LABEL_COLON into CT_LABEL.
 */
void combine_labels(void)
{
   LOG_FUNC_ENTRY();
   chunk_t *cur;
   chunk_t *prev;
   chunk_t *next;
   chunk_t *tmp;
   bool    hit_case       = false;
   bool    hit_class      = false;

   // need a stack to handle nesting inside of OC messages, which reset the scope
   std::stack<int> question_counts;
   question_counts.push(0);

   prev = chunk_get_head();
   cur  = chunk_get_next_nc(prev);
   next = chunk_get_next_nc(cur);

   /* unlikely that the file will start with a label... */
   while (next != NULL)
   {
      if (!(next->flags & PCF_IN_OC_MSG) && /* filter OC case of [self class] msg send */
          ((next->type == CT_CLASS) ||
           (next->type == CT_OC_CLASS) ||
           (next->type == CT_TEMPLATE)))
      {
         hit_class = true;
      }
      if (chunk_is_semicolon(next) || (next->type == CT_BRACE_OPEN))
      {
         hit_class = false;
      }

      if (prev->type == CT_SQUARE_OPEN && prev->parent_type == CT_OC_MSG)
      {
         question_counts.push(0);
      }
      else if (next->type == CT_SQUARE_CLOSE && next->parent_type == CT_OC_MSG)
      {
         question_counts.pop();
      }

      if (next->type == CT_QUESTION)
      {
         ++question_counts.top();
      }
      else if (next->type == CT_CASE)
      {
         if (cur->type == CT_GOTO)
         {
            /* handle "goto case x;" */
            set_chunk_type(next, CT_QUALIFIER);
         }
         else
         {
            hit_case = true;
         }
      }
      else if ((next->type == CT_COLON) ||
               ((question_counts.top() > 0) && (next->type == CT_OC_COLON)))
      {
         if (cur->type == CT_DEFAULT)
         {
            set_chunk_type(cur, CT_CASE);
            hit_case = true;
         }
<<<<<<< HEAD
         if (question_count > 0 && cur->type != CT_OC_MSG_FUNC)
=======
         if (question_counts.top() > 0)
>>>>>>> 2216026a
         {
            set_chunk_type(next, CT_COND_COLON);
            --question_counts.top();
         }
         else if (hit_case)
         {
            hit_case = false;
            set_chunk_type(next, CT_CASE_COLON);
            tmp = chunk_get_next_ncnl(next);
            if ((tmp != NULL) && (tmp->type == CT_BRACE_OPEN))
            {
               set_chunk_parent(tmp, CT_CASE);
               tmp = chunk_get_next_type(tmp, CT_BRACE_CLOSE, tmp->level);
               if (tmp != NULL)
               {
                  set_chunk_parent(tmp, CT_CASE);
               }
            }
         }
         else
         {
            chunk_t *nextprev = chunk_get_prev_ncnl(next);

            if ((cpd.lang_flags & LANG_PAWN) != 0)
            {
               if ((cur->type == CT_WORD) ||
                   (cur->type == CT_BRACE_CLOSE))
               {
                  c_token_t new_type = CT_TAG;

                  tmp = chunk_get_next_nc(next);
                  if (chunk_is_newline(prev) && chunk_is_newline(tmp))
                  {
                     new_type = CT_LABEL;
                     set_chunk_type(next, CT_LABEL_COLON);
                  }
                  else
                  {
                     set_chunk_type(next, CT_TAG_COLON);
                  }
                  if (cur->type == CT_WORD)
                  {
                     set_chunk_type(cur, new_type);
                  }
               }
            }
            else if (next->flags & PCF_IN_ARRAY_ASSIGN)
            {
               set_chunk_type(next, CT_D_ARRAY_COLON);
            }
            else if (next->flags & PCF_IN_FOR)
            {
               set_chunk_type(next, CT_FOR_COLON);
            }
            else if (next->flags & PCF_OC_BOXED)
            {
               set_chunk_type(next, CT_OC_DICT_COLON);
            }
            else if (cur->type == CT_WORD)
            {
               tmp = chunk_get_next_nc(next, CNAV_PREPROC);
               if (next->flags & PCF_IN_FCN_CALL)
               {
                  /* Must be a macro thingy, assume some sort of label */
                  set_chunk_type(next, CT_LABEL_COLON);
               }
               else if (next->flags & (PCF_IN_STRUCT | PCF_IN_TYPEDEF))
               {
                  set_chunk_type(next, CT_BIT_COLON);

                  tmp = chunk_get_next(next);
                  while ((tmp = chunk_get_next(tmp)) != NULL)
                  {
                     if (tmp->type == CT_SEMICOLON)
                     {
                        break;
                     }
                     if (tmp->type == CT_COLON)
                     {
                        set_chunk_type(tmp, CT_BIT_COLON);
                     }
                  }
               }
               else if ((tmp == NULL) || (tmp->type != CT_NUMBER))
               {
                  set_chunk_type(cur, CT_LABEL);
                  set_chunk_type(next, CT_LABEL_COLON);
               }
            }
            else if (nextprev->type == CT_FPAREN_CLOSE)
            {
               /* it's a class colon */
               set_chunk_type(next, CT_CLASS_COLON);
            }
            else if (next->level > next->brace_level)
            {
               /* ignore it, as it is inside a paren */
            }
            else if (cur->type == CT_TYPE)
            {
               set_chunk_type(next, CT_BIT_COLON);
            }
            else if ((cur->type == CT_ENUM) ||
                     (cur->type == CT_PRIVATE) ||
                     (cur->type == CT_QUALIFIER) ||
                     (cur->parent_type == CT_ALIGN))
            {
               /* ignore it - bit field, align or public/private, etc */
            }
            else if ((cur->type == CT_ANGLE_CLOSE) || hit_class)
            {
               /* ignore it - template thingy */
            }
            else if (cur->parent_type == CT_SQL_EXEC)
            {
               /* ignore it - SQL variable name */
            }
            else if (next->parent_type == CT_ASSERT)
            {
               /* ignore it - Java assert thing */
            }
            else
            {
               tmp = chunk_get_next_ncnl(next);
               if ((tmp != NULL) && ((tmp->type == CT_BASE) ||
                                     (tmp->type == CT_THIS)))
               {
                  /* ignore it, as it is a C# base thingy */
               }
               else
               {
                  LOG_FMT(LWARN, "%s:%d unexpected colon in col %d n-parent=%s c-parent=%s l=%d bl=%d\n",
                          cpd.filename, next->orig_line, next->orig_col,
                          get_token_name(next->parent_type),
                          get_token_name(cur->parent_type),
                          next->level, next->brace_level);
                  cpd.error_count++;
               }
            }
         }
      }
      prev = cur;
      cur  = next;
      next = chunk_get_next_nc(cur);
   }
}


static void mark_variable_stack(ChunkStack& cs, log_sev_t sev)
{
   LOG_FUNC_ENTRY();
   chunk_t *var_name;
   chunk_t *word_type;
   int     word_cnt = 0;

   /* throw out the last word and mark the rest */
   var_name = cs.Pop_Back();
   if (var_name && (var_name->prev->type == CT_DC_MEMBER))
   {
      cs.Push_Back(var_name);
   }

   if (var_name != NULL)
   {
      LOG_FMT(LFCNP, "%s: parameter on line %d :",
              __func__, var_name->orig_line);

      while ((word_type = cs.Pop_Back()) != NULL)
      {
         if ((word_type->type == CT_WORD) || (word_type->type == CT_TYPE))
         {
            LOG_FMT(LFCNP, " <%s>", word_type->str.c_str());

            set_chunk_type(word_type, CT_TYPE);
            word_type->flags |= PCF_VAR_TYPE;
         }
         word_cnt++;
      }

      if (var_name->type == CT_WORD)
      {
         if (word_cnt)
         {
            LOG_FMT(LFCNP, " [%s]\n", var_name->str.c_str());
            var_name->flags |= PCF_VAR_DEF;
         }
         else
         {
            LOG_FMT(LFCNP, " <%s>\n", var_name->str.c_str());
            set_chunk_type(var_name, CT_TYPE);
            var_name->flags |= PCF_VAR_TYPE;
         }
      }
   }
}


/**
 * Simply change any STAR to PTR_TYPE and WORD to TYPE
 *
 * @param start points to the open paren
 */
static void fix_fcn_def_params(chunk_t *start)
{
   LOG_FUNC_ENTRY();
   LOG_FMT(LFCNP, "%s: %s [%s] on line %d, level %d\n",
           __func__, start->str.c_str(), get_token_name(start->type), start->orig_line, start->level);

   while ((start != NULL) && !chunk_is_paren_open(start))
   {
      start = chunk_get_next_ncnl(start);
   }

   assert((start->len() == 1) && (start->str[0] == '('));

   ChunkStack cs;

   int level = start->level + 1;

   chunk_t *pc = start;
   while ((pc = chunk_get_next_ncnl(pc)) != NULL)
   {
      if (((start->len() == 1) && (start->str[0] == ')')) ||
          (pc->level < level))
      {
         LOG_FMT(LFCNP, "%s: bailed on %s on line %d\n", __func__, pc->str.c_str(), pc->orig_line);
         break;
      }

      LOG_FMT(LFCNP, "%s: %s %s on line %d, level %d\n", __func__,
              (pc->level > level) ? "skipping" : "looking at",
              pc->str.c_str(), pc->orig_line, pc->level);

      if (pc->level > level)
      {
         continue;
      }
      if (chunk_is_star(pc))
      {
         set_chunk_type(pc, CT_PTR_TYPE);
         cs.Push_Back(pc);
      }
      else if ((pc->type == CT_AMP) ||
               ((cpd.lang_flags & LANG_CPP) && chunk_is_str(pc, "&&", 2)))
      {
         set_chunk_type(pc, CT_BYREF);
         cs.Push_Back(pc);
      }
      else if (pc->type == CT_TYPE_WRAP)
      {
         cs.Push_Back(pc);
      }
      else if ((pc->type == CT_WORD) || (pc->type == CT_TYPE))
      {
         cs.Push_Back(pc);
      }
      else if ((pc->type == CT_COMMA) || (pc->type == CT_ASSIGN))
      {
         mark_variable_stack(cs, LFCNP);
         if (pc->type == CT_ASSIGN)
         {
            /* Mark assignment for default param spacing */
            set_chunk_parent(pc, CT_FUNC_PROTO);
         }
      }
   }
   mark_variable_stack(cs, LFCNP);
}


/**
 * Skips to the start of the next statement.
 */
static chunk_t *skip_to_next_statement(chunk_t *pc)
{
   while ((pc != NULL) && !chunk_is_semicolon(pc) &&
          (pc->type != CT_BRACE_OPEN) &&
          (pc->type != CT_BRACE_CLOSE))
   {
      pc = chunk_get_next_ncnl(pc);
   }
   return(pc);
}


/**
 * We are on the start of a sequence that could be a var def
 *  - FPAREN_OPEN (parent == CT_FOR)
 *  - BRACE_OPEN
 *  - SEMICOLON
 *
 */
static chunk_t *fix_var_def(chunk_t *start)
{
   LOG_FUNC_ENTRY();
   chunk_t    *pc = start;
   chunk_t    *end;
   chunk_t    *tmp_pc;
   ChunkStack cs;
   int        idx, ref_idx;

   LOG_FMT(LFVD, "%s: start[%d:%d]", __func__, pc->orig_line, pc->orig_col);

   /* Scan for words and types and stars oh my! */
   while ((pc != NULL) &&
          ((pc->type == CT_TYPE) ||
           (pc->type == CT_WORD) ||
           (pc->type == CT_QUALIFIER) ||
           (pc->type == CT_DC_MEMBER) ||
           (pc->type == CT_MEMBER) ||
           chunk_is_addr(pc) ||
           chunk_is_star(pc)))
   {
      LOG_FMT(LFVD, " %s[%s]", pc->str.c_str(), get_token_name(pc->type));
      cs.Push_Back(pc);
      pc = chunk_get_next_ncnl(pc);

      /* Skip templates and attributes */
      pc = skip_template_next(pc);
      pc = skip_attribute_next(pc);
      if (cpd.lang_flags & LANG_JAVA)
      {
         pc = skip_tsquare_next(pc);
      }
   }
   end = pc;

   LOG_FMT(LFVD, " end=[%s]\n", (end != NULL) ? get_token_name(end->type) : "NULL");

   if (end == NULL)
   {
      return(NULL);
   }

   /* Function defs are handled elsewhere */
   if ((cs.Len() <= 1) ||
       (end->type == CT_FUNC_DEF) ||
       (end->type == CT_FUNC_PROTO) ||
       (end->type == CT_FUNC_CLASS_DEF) ||
       (end->type == CT_FUNC_CLASS_PROTO) ||
       (end->type == CT_OPERATOR))
   {
      return(skip_to_next_statement(end));
   }

   /* ref_idx points to the alignable part of the var def */
   ref_idx = cs.Len() - 1;

   /* Check for the '::' stuff: "char *Engine::name" */
   if ((cs.Len() >= 3) &&
       ((cs.Get(cs.Len() - 2)->m_pc->type == CT_MEMBER) ||
        (cs.Get(cs.Len() - 2)->m_pc->type == CT_DC_MEMBER)))
   {
      idx = cs.Len() - 2;
      while (idx > 0)
      {
         tmp_pc = cs.Get(idx)->m_pc;
         if ((tmp_pc->type != CT_DC_MEMBER) &&
             (tmp_pc->type != CT_MEMBER))
         {
            break;
         }
         idx--;
         tmp_pc = cs.Get(idx)->m_pc;
         if ((tmp_pc->type != CT_WORD) &&
             (tmp_pc->type != CT_TYPE))
         {
            break;
         }
         make_type(tmp_pc);
         idx--;
      }
      ref_idx = idx + 1;
   }
   tmp_pc = cs.Get(ref_idx)->m_pc;
   LOG_FMT(LFVD, " ref_idx(%d) => %s\n", ref_idx, tmp_pc->str.c_str());

   /* No type part found! */
   if (ref_idx <= 0)
   {
      return(skip_to_next_statement(end));
   }

   LOG_FMT(LFVD2, "%s:%d TYPE : ", __func__, start->orig_line);
   for (idx = 0; idx < cs.Len() - 1; idx++)
   {
      tmp_pc = cs.Get(idx)->m_pc;
      make_type(tmp_pc);
      tmp_pc->flags |= PCF_VAR_TYPE;
      LOG_FMT(LFVD2, " %s[%s]", tmp_pc->str.c_str(), get_token_name(tmp_pc->type));
   }
   LOG_FMT(LFVD2, "\n");

   /**
    * OK we have two or more items, mark types up to the end.
    */
   mark_variable_definition(cs.Get(cs.Len() - 1)->m_pc);
   if (end->type == CT_COMMA)
   {
      return(chunk_get_next_ncnl(end));
   }
   return(skip_to_next_statement(end));
}


/**
 * Skips everything until a comma or semicolon at the same level.
 * Returns the semicolon, comma, or close brace/paren or NULL.
 */
static chunk_t *skip_expression(chunk_t *start)
{
   chunk_t *pc = start;

   while ((pc != NULL) && (pc->level >= start->level))
   {
      if ((pc->level == start->level) &&
          (chunk_is_semicolon(pc) || (pc->type == CT_COMMA)))
      {
         return(pc);
      }
      pc = chunk_get_next_ncnl(pc);
   }
   return(pc);
}


/**
 * We are on the first word of a variable definition.
 * Mark all the variable names with PCF_VAR_1ST and PCF_VAR_DEF as appropriate.
 * Also mark any '*' encountered as a CT_PTR_TYPE.
 * Skip over []. Go until a ';' is hit.
 *
 * Example input:
 * int   a = 3, b, c = 2;              ## called with 'a'
 * foo_t f = {1, 2, 3}, g = {5, 6, 7}; ## called with 'f'
 * struct {...} *a, *b;                ## called with 'a' or '*'
 * myclass a(4);
 */
static chunk_t *mark_variable_definition(chunk_t *start)
{
   LOG_FUNC_ENTRY();
   chunk_t *pc   = start;
   int     flags = PCF_VAR_1ST_DEF;

   if (start == NULL)
   {
      return(NULL);
   }

   LOG_FMT(LVARDEF, "%s: line %d, col %d '%s' type %s\n",
           __func__,
           pc->orig_line, pc->orig_col, pc->str.c_str(),
           get_token_name(pc->type));

   pc = start;
   while ((pc != NULL) && !chunk_is_semicolon(pc) &&
          (pc->level == start->level))
   {
      if ((pc->type == CT_WORD) || (pc->type == CT_FUNC_CTOR_VAR))
      {
         UINT64 flg = pc->flags;
         if ((pc->flags & PCF_IN_ENUM) == 0)
         {
            pc->flags |= flags;
         }
         flags &= ~PCF_VAR_1ST;

         LOG_FMT(LVARDEF, "%s:%d marked '%s'[%s] in col %d flags: %#" PRIx64 " -> %#" PRIx64 "\n",
                 __func__, pc->orig_line, pc->str.c_str(),
                 get_token_name(pc->type), pc->orig_col, flg, pc->flags);
      }
      else if (chunk_is_star(pc))
      {
         set_chunk_type(pc, CT_PTR_TYPE);
      }
      else if (chunk_is_addr(pc))
      {
         set_chunk_type(pc, CT_BYREF);
      }
      else if ((pc->type == CT_SQUARE_OPEN) || (pc->type == CT_ASSIGN))
      {
         pc = skip_expression(pc);
         continue;
      }
      pc = chunk_get_next_ncnl(pc);
   }
   return(pc);
}


/**
 * Checks to see if a series of chunks could be a C++ parameter
 * FOO foo(5, &val);
 *
 * WORD means CT_WORD or CT_TYPE
 *
 * "WORD WORD"          ==> true
 * "QUALIFIER ??"       ==> true
 * "TYPE"               ==> true
 * "WORD"               ==> true
 * "WORD.WORD"          ==> true
 * "WORD::WORD"         ==> true
 * "WORD * WORD"        ==> true
 * "WORD & WORD"        ==> true
 * "NUMBER"             ==> false
 * "STRING"             ==> false
 * "OPEN PAREN"         ==> false
 *
 * @param start the first chunk to look at
 * @param end   the chunk after the last one to look at
 */
static bool can_be_full_param(chunk_t *start, chunk_t *end)
{
   LOG_FUNC_ENTRY();
   chunk_t *pc;
   chunk_t *last;
   int     word_cnt   = 0;
   int     type_count = 0;
   bool    ret;

   LOG_FMT(LFPARAM, "%s:", __func__);

   for (pc = start; pc != end; pc = chunk_get_next_ncnl(pc, CNAV_PREPROC))
   {
      LOG_FMT(LFPARAM, " [%s]", pc->str.c_str());

      if ((pc->type == CT_QUALIFIER) ||
          (pc->type == CT_STRUCT) ||
          (pc->type == CT_ENUM) ||
          (pc->type == CT_UNION) ||
          (pc->type == CT_TYPENAME))
      {
         LOG_FMT(LFPARAM, " <== %s! (yes)\n", get_token_name(pc->type));
         return(true);
      }

      if ((pc->type == CT_WORD) ||
          (pc->type == CT_TYPE))
      {
         word_cnt++;
         if (pc->type == CT_TYPE)
         {
            type_count++;
         }
      }
      else if ((pc->type == CT_MEMBER) ||
               (pc->type == CT_DC_MEMBER))
      {
         if (word_cnt > 0)
         {
            word_cnt--;
         }
      }
      else if ((pc != start) && (chunk_is_star(pc) ||
                                 chunk_is_addr(pc)))
      {
         /* chunk is OK */
      }
      else if (pc->type == CT_ASSIGN)
      {
         /* chunk is OK (default values) */
         break;
      }
      else if (pc->type == CT_ANGLE_OPEN)
      {
         LOG_FMT(LFPARAM, " <== template\n");
         return(true);
      }
      else if (pc->type == CT_ELLIPSIS)
      {
         LOG_FMT(LFPARAM, " <== elipses\n");
         return(true);
      }
      else if ((word_cnt == 0) && (pc->type == CT_PAREN_OPEN))
      {
         /* Check for old-school func proto param '(type)' */
         chunk_t *tmp1 = chunk_skip_to_match(pc, CNAV_PREPROC);
         chunk_t *tmp2 = chunk_get_next_ncnl(tmp1, CNAV_PREPROC);

         if (chunk_is_token(tmp2, CT_COMMA) || chunk_is_paren_close(tmp2))
         {
            do
            {
               pc = chunk_get_next_ncnl(pc, CNAV_PREPROC);
               LOG_FMT(LFPARAM, " [%s]", pc->text());
            } while (pc != tmp1);

            /* reset some vars to allow [] after parens */
            word_cnt   = 1;
            type_count = 1;
         }
         else
         {
            LOG_FMT(LFPARAM, " <== [%s] not fcn type!\n", get_token_name(pc->type));
            return false;
         }
      }
      else if (((word_cnt == 1) || (word_cnt == type_count)) &&
               (pc->type == CT_PAREN_OPEN))
      {
         /* Check for func proto param 'void (*name)' or 'void (*name)(params)' */
         chunk_t *tmp1 = chunk_get_next_ncnl(pc, CNAV_PREPROC);
         chunk_t *tmp2 = chunk_get_next_ncnl(tmp1, CNAV_PREPROC);
         chunk_t *tmp3 = chunk_get_next_ncnl(tmp2, CNAV_PREPROC);

         if (!chunk_is_str(tmp3, ")", 1) ||
             !chunk_is_str(tmp1, "*", 1) ||
             (tmp2->type != CT_WORD))
         {
            LOG_FMT(LFPARAM, " <== [%s] not fcn type!\n", get_token_name(pc->type));
            return(false);
         }
         LOG_FMT(LFPARAM, " <skip fcn type>");
         tmp1 = chunk_get_next_ncnl(tmp3, CNAV_PREPROC);
         tmp2 = chunk_get_next_ncnl(tmp1, CNAV_PREPROC);
         if (chunk_is_str(tmp1, "(", 1))
         {
            tmp3 = chunk_skip_to_match(tmp1, CNAV_PREPROC);
         }
         pc = tmp3;

         /* reset some vars to allow [] after parens */
         word_cnt   = 1;
         type_count = 1;
      }
      else if (pc->type == CT_TSQUARE)
      {
         /* ignore it */
      }
      else if ((word_cnt == 1) && (pc->type == CT_SQUARE_OPEN))
      {
         /* skip over any array stuff */
         pc = chunk_skip_to_match(pc, CNAV_PREPROC);
      }
      else if ((word_cnt == 1) && (cpd.lang_flags & LANG_CPP) &&
               chunk_is_str(pc, "&&", 2))
      {
         /* ignore possible 'move' operator */
      }
      else
      {
         LOG_FMT(LFPARAM, " <== [%s] no way! tc=%d wc=%d\n",
                 get_token_name(pc->type), type_count, word_cnt);
         return(false);
      }
   }

   last = chunk_get_prev_ncnl(pc);
   if (chunk_is_star(last) || chunk_is_addr(last))
   {
      LOG_FMT(LFPARAM, " <== [%s] sure!\n", get_token_name(pc->type));
      return(true);
   }

   ret = ((word_cnt >= 2) || ((word_cnt == 1) && (type_count == 1)));

   LOG_FMT(LFPARAM, " <== [%s] %s!\n",
           get_token_name(pc->type), ret ? "Yup" : "Unlikely");
   return(ret);
}


/**
 * We are on a function word. we need to:
 *  - find out if this is a call or prototype or implementation
 *  - mark return type
 *  - mark parameter types
 *  - mark brace pair
 *
 * REVISIT:
 * This whole function is a mess.
 * It needs to be reworked to eliminate duplicate logic and determine the
 * function type more directly.
 *  1. Skip to the close paren and see what is after.
 *     a. semicolon - function call or function proto
 *     b. open brace - function call (ie, list_for_each) or function def
 *     c. open paren - function type or chained function call
 *     d. qualifier - function def or proto, continue to semicolon or open brace
 *  2. Examine the 'parameters' to see if it can be a proto/def
 *  3. Examine what is before the function name to see if it is a proto or call
 * Constructor/destructor detection should have already been done when the
 * 'class' token was encountered (see mark_class_ctor).
 */
static void mark_function(chunk_t *pc)
{
   LOG_FUNC_ENTRY();
   chunk_t *prev;
   chunk_t *next;
   chunk_t *tmp;
   chunk_t *semi = NULL;
   chunk_t *paren_open;
   chunk_t *paren_close;
   chunk_t *pc_op = NULL;

   prev = chunk_get_prev_ncnlnp(pc);
   next = chunk_get_next_ncnlnp(pc);

   /* Find out what is before the operator */
   if (pc->parent_type == CT_OPERATOR)
   {
      pc_op = chunk_get_prev_type(pc, CT_OPERATOR, pc->level);
      if ((pc_op != NULL) && (pc_op->flags & PCF_EXPR_START))
      {
         set_chunk_type(pc, CT_FUNC_CALL);
      }
      if (cpd.lang_flags & LANG_CPP)
      {
         tmp = pc;
         while ((tmp = chunk_get_prev_ncnl(tmp)) != NULL)
         {
            if ((tmp->type == CT_BRACE_CLOSE) ||
                (tmp->type == CT_SEMICOLON))
            {
               break;
            }
            if (chunk_is_paren_open(tmp))
            {
               set_chunk_type(pc, CT_FUNC_CALL);
               break;
            }
            if (tmp->type == CT_ASSIGN)
            {
               set_chunk_type(pc, CT_FUNC_CALL);
               break;
            }
            if (tmp->type == CT_TEMPLATE)
            {
               set_chunk_type(pc, CT_FUNC_DEF);
               break;
            }
            if (tmp->type == CT_BRACE_OPEN)
            {
               if (tmp->parent_type == CT_FUNC_DEF)
               {
                  set_chunk_type(pc, CT_FUNC_CALL);
               }
               if ((tmp->parent_type == CT_CLASS) ||
                   (tmp->parent_type == CT_STRUCT))
               {
                  set_chunk_type(pc, CT_FUNC_DEF);
               }
               break;
            }
         }
         if ((tmp != NULL) && (pc->type != CT_FUNC_CALL))
         {
            /* Mark the return type */
            while ((tmp = chunk_get_next_ncnl(tmp)) != pc)
            {
               make_type(tmp);
            }
         }
      }
   }

   if (chunk_is_star(next) || chunk_is_addr(next))
   {
      next = chunk_get_next_ncnlnp(next);
   }

   LOG_FMT(LFCN, "%s: %d] %s[%s] - parent=%s level=%d/%d, next=%s[%s] - level=%d\n",
           __func__,
           pc->orig_line, pc->str.c_str(),
           get_token_name(pc->type), get_token_name(pc->parent_type),
           pc->level, pc->brace_level,
           next->str.c_str(), get_token_name(next->type), next->level);

   if (pc->flags & PCF_IN_CONST_ARGS)
   {
      set_chunk_type(pc, CT_FUNC_CTOR_VAR);
      LOG_FMT(LFCN, "  1) Marked [%s] as FUNC_CTOR_VAR on line %d col %d\n",
              pc->str.c_str(), pc->orig_line, pc->orig_col);
      next = skip_template_next(next);
      flag_parens(next, 0, CT_FPAREN_OPEN, pc->type, true);
      return;
   }

   /* Skip over any template and attribute madness */
   next = skip_template_next(next);
   next = skip_attribute_next(next);

   /* Find the open and close paren */
   paren_open  = chunk_get_next_str(pc, "(", 1, pc->level);
   paren_close = chunk_get_next_str(paren_open, ")", 1, pc->level);

   if ((paren_open == NULL) || (paren_close == NULL))
   {
      LOG_FMT(LFCN, "No parens found for [%s] on line %d col %d\n",
              pc->str.c_str(), pc->orig_line, pc->orig_col);
      return;
   }

   /**
    * This part detects either chained function calls or a function ptr definition.
    * MYTYPE (*func)(void);
    * mWriter( "class Clst_"c )( somestr.getText() )( " : Cluster {"c ).newline;
    *
    * For it to be a function variable def, there must be a '*' followed by a
    * single word.
    *
    * Otherwise, it must be chained function calls.
    */
   tmp = chunk_get_next_ncnl(paren_close);
   if (chunk_is_str(tmp, "(", 1))
   {
      chunk_t *tmp1, *tmp2, *tmp3;

      /* skip over any leading class/namespace in: "T(F::*A)();" */
      tmp1 = chunk_get_next_ncnl(next);
      while (tmp1)
      {
         tmp2 = chunk_get_next_ncnl(tmp1);
         if (!chunk_is_word(tmp1) || !chunk_is_token(tmp2, CT_DC_MEMBER))
         {
            break;
         }
         tmp1 = chunk_get_next_ncnl(tmp2);
      }

      tmp2 = chunk_get_next_ncnl(tmp1);
      if (chunk_is_str(tmp2, ")", 1))
      {
         tmp3 = tmp2;
         tmp2 = NULL;
      }
      else
      {
         tmp3 = chunk_get_next_ncnl(tmp2);
      }

      if (chunk_is_str(tmp3, ")", 1) &&
          (chunk_is_star(tmp1) ||
           ((cpd.lang_flags & LANG_OC) && chunk_is_token(tmp1, CT_CARET)))
          &&
          ((tmp2 == NULL) || (tmp2->type == CT_WORD)))
      {
         if (tmp2)
         {
            LOG_FMT(LFCN, "%s: [%d/%d] function variable [%s], changing [%s] into a type\n",
                    __func__, pc->orig_line, pc->orig_col, tmp2->text(), pc->text());
            set_chunk_type(tmp2, CT_FUNC_VAR);
            flag_parens(paren_open, 0, CT_PAREN_OPEN, CT_FUNC_VAR, false);

            LOG_FMT(LFCN, "%s: paren open @ %d:%d\n",
                    __func__, paren_open->orig_line, paren_open->orig_col);
         }
         else
         {
            LOG_FMT(LFCN, "%s: [%d/%d] function type, changing [%s] into a type\n",
                    __func__, pc->orig_line, pc->orig_col, pc->str.c_str());
            if (tmp2)
            {
               set_chunk_type(tmp2, CT_FUNC_TYPE);
            }
            flag_parens(paren_open, 0, CT_PAREN_OPEN, CT_FUNC_TYPE, false);
         }

         set_chunk_type(pc, CT_TYPE);
         set_chunk_type(tmp1, CT_PTR_TYPE);
         pc->flags &= ~PCF_VAR_1ST_DEF;
         if (tmp2 != NULL)
         {
            tmp2->flags |= PCF_VAR_1ST_DEF;
         }
         flag_parens(tmp, 0, CT_FPAREN_OPEN, CT_FUNC_PROTO, false);
         fix_fcn_def_params(tmp);
         return;
      }

      LOG_FMT(LFCN, "%s: chained function calls? [%d.%d] [%s]\n",
              __func__, pc->orig_line, pc->orig_col, pc->str.c_str());
   }

   /* Assume it is a function call if not already labeled */
   if (pc->type == CT_FUNCTION)
   {
      set_chunk_type(pc, (pc->parent_type == CT_OPERATOR) ? CT_FUNC_DEF : CT_FUNC_CALL);
   }

   /* Check for C++ function def */
   if ((pc->type == CT_FUNC_CLASS_DEF) ||
       ((prev != NULL) && ((prev->type == CT_DC_MEMBER) ||
                           (prev->type == CT_INV))))
   {
      chunk_t *destr = NULL;
      if (prev->type == CT_INV)
      {
         /* TODO: do we care that this is the destructor? */
         set_chunk_type(prev, CT_DESTRUCTOR);
         set_chunk_type(pc, CT_FUNC_CLASS_DEF);

         set_chunk_parent(pc, CT_DESTRUCTOR);

         destr = prev;
         prev  = chunk_get_prev_ncnlnp(prev);
      }

      if ((prev != NULL) && (prev->type == CT_DC_MEMBER))
      {
         prev = chunk_get_prev_ncnlnp(prev);
         // LOG_FMT(LSYS, "%s: prev1 = %s (%s)\n", __func__,
         //         get_token_name(prev->type), prev->str.c_str());
         prev = skip_template_prev(prev);
         prev = skip_attribute_prev(prev);
         // LOG_FMT(LSYS, "%s: prev2 = %s [%d](%s) pc = %s [%d](%s)\n", __func__,
         //         get_token_name(prev->type), prev->len, prev->str.c_str(),
         //         get_token_name(pc->type), pc->len, pc->str.c_str());
         if ((prev != NULL) && ((prev->type == CT_WORD) || (prev->type == CT_TYPE)))
         {
            if (pc->str.equals(prev->str))
            {
               set_chunk_type(pc, CT_FUNC_CLASS_DEF);
               LOG_FMT(LFCN, "%d:%d - FOUND %sSTRUCTOR for %s[%s]\n",
                       prev->orig_line, prev->orig_col,
                       (destr != NULL) ? "DE" : "CON",
                       prev->str.c_str(), get_token_name(prev->type));

               mark_cpp_constructor(pc);
               return;
            }
            else
            {
               /* Point to the item previous to the class name */
               prev = chunk_get_prev_ncnlnp(prev);
            }
         }
      }
   }

   /* Determine if this is a function call or a function def/proto
    * We check for level==1 to allow the case that a function prototype is
    * wrapped in a macro: "MACRO(void foo(void));"
    */
   if ((pc->type == CT_FUNC_CALL) &&
       ((pc->level == pc->brace_level) || (pc->level == 1)) &&
       ((pc->flags & PCF_IN_ARRAY_ASSIGN) == 0))
   {
      bool isa_def  = false;
      bool hit_star = false;
      LOG_FMT(LFCN, "  Checking func call: prev=%s", (prev == NULL) ? "<null>" : get_token_name(prev->type));

      // if (!chunk_ends_type(prev))
      // {
      //    goto bad_ret_type;
      // }

      /**
       * REVISIT:
       * a function def can only occur at brace level, but not inside an
       * assignment, structure, enum, or union.
       * The close paren must be followed by an open brace, with an optional
       * qualifier (const) in between.
       * There can be all sorts of template crap and/or '[]' in the type.
       * This hack mostly checks that.
       *
       * Examples:
       * foo->bar(maid);                   -- fcn call
       * FOO * bar();                      -- fcn proto or class variable
       * FOO foo();                        -- fcn proto or class variable
       * FOO foo(1);                       -- class variable
       * a = FOO * bar();                  -- fcn call
       * a.y = foo() * bar();              -- fcn call
       * static const char * const fizz(); -- fcn def
       */
      while (prev != NULL)
      {
         if (prev->flags & PCF_IN_PREPROC)
         {
            prev = chunk_get_prev_ncnlnp(prev);
            continue;
         }

         /* Some code slips an attribute between the type and function */
         if ((prev->type == CT_FPAREN_CLOSE) &&
             (prev->parent_type == CT_ATTRIBUTE))
         {
            prev = skip_attribute_prev(prev);
            continue;
         }

         /* skip const(TYPE) */
         if ((prev->type == CT_PAREN_CLOSE) &&
             (prev->parent_type == CT_D_CAST))
         {
            LOG_FMT(LFCN, " --> For sure a prototype or definition\n");
            isa_def = true;
            break;
         }

         /** Skip the word/type before the '.' or '::' */
         if ((prev->type == CT_DC_MEMBER) ||
             (prev->type == CT_MEMBER))
         {
            prev = chunk_get_prev_ncnlnp(prev);
            if ((prev == NULL) ||
                ((prev->type != CT_WORD) &&
                 (prev->type != CT_TYPE) &&
                 (prev->type != CT_THIS)))
            {
               LOG_FMT(LFCN, " --? Skipped MEMBER and landed on %s\n",
                       (prev == NULL) ? "<null>" : get_token_name(prev->type));
               set_chunk_type(pc, CT_FUNC_CALL);
               isa_def = false;
               break;
            }
            LOG_FMT(LFCN, " <skip %s>", prev->str.c_str());
            prev = chunk_get_prev_ncnlnp(prev);
            continue;
         }

         /* If we are on a TYPE or WORD, then we must be on a proto or def */
         if ((prev->type == CT_TYPE) ||
             (prev->type == CT_WORD))
         {
            if (!hit_star)
            {
               LOG_FMT(LFCN, " --> For sure a prototype or definition\n");
               isa_def = true;
               break;
            }
            LOG_FMT(LFCN, " --> maybe a proto/def\n");
            isa_def = true;
         }

         if (chunk_is_addr(prev) ||
             chunk_is_star(prev))
         {
            hit_star = true;
         }

         if ((prev->type != CT_OPERATOR) &&
             (prev->type != CT_TSQUARE) &&
             (prev->type != CT_ANGLE_CLOSE) &&
             (prev->type != CT_QUALIFIER) &&
             (prev->type != CT_TYPE) &&
             (prev->type != CT_WORD) &&
             !chunk_is_addr(prev) &&
             !chunk_is_star(prev))
         {
            LOG_FMT(LFCN, " --> Stopping on %s [%s]\n",
                    prev->str.c_str(), get_token_name(prev->type));
            /* certain tokens are unlikely to precede a proto or def */
            if ((prev->type == CT_ARITH) ||
                (prev->type == CT_ASSIGN) ||
                (prev->type == CT_COMMA) ||
                (prev->type == CT_STRING) ||
                (prev->type == CT_STRING_MULTI) ||
                (prev->type == CT_NUMBER) ||
                (prev->type == CT_NUMBER_FP))
            {
               isa_def = false;
            }
            break;
         }

         /* Skip over template and attribute stuff */
         if (prev->type == CT_ANGLE_CLOSE)
         {
            prev = skip_template_prev(prev);
         }
         else
         {
            prev = chunk_get_prev_ncnlnp(prev);
         }
      }

      //LOG_FMT(LFCN, " -- stopped on %s [%s]\n",
      //        prev->str.c_str(), get_token_name(prev->type));

      if (isa_def && (prev != NULL) &&
          ((chunk_is_paren_close(prev) && (prev->parent_type != CT_D_CAST)) ||
           (prev->type == CT_ASSIGN) ||
           (prev->type == CT_RETURN)))
      {
         LOG_FMT(LFCN, " -- overriding DEF due to %s [%s]\n",
                 prev->str.c_str(), get_token_name(prev->type));
         isa_def = false;
      }
      if (isa_def)
      {
         set_chunk_type(pc, CT_FUNC_DEF);
         LOG_FMT(LFCN, "%s: '%s' is FCN_DEF:", __func__, pc->str.c_str());
         if (prev == NULL)
         {
            prev = chunk_get_head();
         }
         for (tmp = prev; tmp != pc; tmp = chunk_get_next_ncnl(tmp))
         {
            LOG_FMT(LFCN, " %s[%s]",
                    tmp->str.c_str(), get_token_name(tmp->type));
            make_type(tmp);
         }
         LOG_FMT(LFCN, "\n");
      }
   }

   if (pc->type != CT_FUNC_DEF)
   {
      LOG_FMT(LFCN, "  Detected %s '%s' on line %d col %d\n",
              get_token_name(pc->type),
              pc->str.c_str(), pc->orig_line, pc->orig_col);

      tmp = flag_parens(next, PCF_IN_FCN_CALL, CT_FPAREN_OPEN, CT_FUNC_CALL, false);
      if (tmp && (tmp->type == CT_BRACE_OPEN) && (tmp->parent_type != CT_DOUBLE_BRACE))
      {
         set_paren_parent(tmp, pc->type);
      }
      return;
   }

   /* We have a function definition or prototype
    * Look for a semicolon or a brace open after the close paren to figure
    * out whether this is a prototype or definition
    */

   /* See if this is a prototype or implementation */

   /* FIXME: this doesn't take the old K&R parameter definitions into account */

   /* Scan tokens until we hit a brace open (def) or semicolon (proto) */
   tmp = paren_close;
   while ((tmp = chunk_get_next_ncnl(tmp)) != NULL)
   {
      /* Only care about brace or semi on the same level */
      if (tmp->level < pc->level)
      {
         /* No semicolon - guess that it is a prototype */
         set_chunk_type(pc, CT_FUNC_PROTO);
         break;
      }
      else if (tmp->level == pc->level)
      {
         if (tmp->type == CT_BRACE_OPEN)
         {
            /* its a function def for sure */
            break;
         }
         else if (chunk_is_semicolon(tmp))
         {
            /* Set the parent for the semi for later */
            semi = tmp;
            set_chunk_type(pc, CT_FUNC_PROTO);
            break;
         }
         else if (pc->type == CT_COMMA)
         {
            set_chunk_type(pc, CT_FUNC_CTOR_VAR);
            LOG_FMT(LFCN, "  2) Marked [%s] as FUNC_CTOR_VAR on line %d col %d\n",
                    pc->str.c_str(), pc->orig_line, pc->orig_col);
            break;
         }
      }
   }

   /**
    * C++ syntax is wacky. We need to check to see if a prototype is really a
    * variable definition with parameters passed into the constructor.
    * Unfortunately, the only mostly reliable way to do so is to guess that
    * it is a constructor variable if inside a function body and scan the
    * 'parameter list' for items that are not allowed in a prototype.
    * We search backwards and checking the parent of the containing open braces.
    * If the parent is a class or namespace, then it probably is a prototype.
    */
   if ((cpd.lang_flags & LANG_CPP) &&
       (pc->type == CT_FUNC_PROTO) &&
       (pc->parent_type != CT_OPERATOR))
   {
      LOG_FMT(LFPARAM, "%s :: checking '%s' for constructor variable %s %s\n",
              __func__, pc->str.c_str(),
              get_token_name(paren_open->type),
              get_token_name(paren_close->type));

      /* Scan the parameters looking for:
       *  - constant strings
       *  - numbers
       *  - non-type fields
       *  - function calls
       */
      chunk_t *ref = chunk_get_next_ncnl(paren_open);
      chunk_t *tmp2;
      bool    is_param = true;
      tmp = ref;
      while (tmp != paren_close)
      {
         tmp2 = chunk_get_next_ncnl(tmp);
         if ((tmp->type == CT_COMMA) && (tmp->level == (paren_open->level + 1)))
         {
            if (!can_be_full_param(ref, tmp))
            {
               is_param = false;
               break;
            }
            ref = tmp2;
         }
         tmp = tmp2;
      }
      if (is_param && (ref != tmp))
      {
         if (!can_be_full_param(ref, tmp))
         {
            is_param = false;
         }
      }
      if (!is_param)
      {
         set_chunk_type(pc, CT_FUNC_CTOR_VAR);
         LOG_FMT(LFCN, "  3) Marked [%s] as FUNC_CTOR_VAR on line %d col %d\n",
                 pc->str.c_str(), pc->orig_line, pc->orig_col);
      }
      else if (pc->brace_level > 0)
      {
         chunk_t *br_open = chunk_get_prev_type(pc, CT_BRACE_OPEN, pc->brace_level - 1);

         if ((br_open != NULL) &&
             (br_open->parent_type != CT_EXTERN) &&
             (br_open->parent_type != CT_NAMESPACE))
         {
            /* Do a check to see if the level is right */
            prev = chunk_get_prev_ncnl(pc);
            if (!chunk_is_str(prev, "*", 1) && !chunk_is_str(prev, "&", 1))
            {
               chunk_t *p_op = chunk_get_prev_type(pc, CT_BRACE_OPEN, pc->brace_level - 1);
               if ((p_op != NULL) &&
                   (p_op->parent_type != CT_CLASS) &&
                   (p_op->parent_type != CT_STRUCT) &&
                   (p_op->parent_type != CT_NAMESPACE))
               {
                  set_chunk_type(pc, CT_FUNC_CTOR_VAR);
                  LOG_FMT(LFCN, "  4) Marked [%s] as FUNC_CTOR_VAR on line %d col %d\n",
                          pc->str.c_str(), pc->orig_line, pc->orig_col);
               }
            }
         }
      }
   }

   if (semi != NULL)
   {
      set_chunk_parent(semi, pc->type);
   }

   flag_parens(paren_open, PCF_IN_FCN_DEF, CT_FPAREN_OPEN, pc->type, false);

   if (pc->type == CT_FUNC_CTOR_VAR)
   {
      pc->flags |= PCF_VAR_1ST_DEF;
      return;
   }

   if (next->type == CT_TSQUARE)
   {
      next = chunk_get_next_ncnl(next);
   }

   /* Mark parameters and return type */
   fix_fcn_def_params(next);
   mark_function_return_type(pc, chunk_get_prev_ncnl(pc), pc->type);

   /* Find the brace pair and set the parent */
   if (pc->type == CT_FUNC_DEF)
   {
      tmp = chunk_get_next_ncnl(paren_close);
      while ((tmp != NULL) &&
             (tmp->type != CT_BRACE_OPEN))
      {
         //LOG_FMT(LSYS, "%s: set parent to FUNC_DEF on line %d: [%s]\n", __func__, tmp->orig_line, tmp->str.c_str());
         set_chunk_parent(tmp, CT_FUNC_DEF);
         if (!chunk_is_semicolon(tmp))
         {
            tmp->flags |= PCF_OLD_FCN_PARAMS;
         }
         tmp = chunk_get_next_ncnl(tmp);
      }
      if ((tmp != NULL) && (tmp->type == CT_BRACE_OPEN))
      {
         set_chunk_parent(tmp, CT_FUNC_DEF);
         tmp = chunk_skip_to_match(tmp);
         if (tmp != NULL)
         {
            set_chunk_parent(tmp, CT_FUNC_DEF);
         }
      }
   }
}


static void mark_cpp_constructor(chunk_t *pc)
{
   LOG_FUNC_ENTRY();
   chunk_t *paren_open;
   chunk_t *tmp;
   chunk_t *after;
   chunk_t *var;
   bool    is_destr = false;

   tmp = chunk_get_prev_ncnl(pc);
   if ((tmp->type == CT_INV) || (tmp->type == CT_DESTRUCTOR))
   {
      set_chunk_type(tmp, CT_DESTRUCTOR);
      set_chunk_parent(pc, CT_DESTRUCTOR);
      is_destr = true;
   }

   LOG_FMT(LFTOR, "%d:%d FOUND %sSTRUCTOR for %s[%s] prev=%s[%s]",
           pc->orig_line, pc->orig_col,
           is_destr ? "DE" : "CON",
           pc->str.c_str(), get_token_name(pc->type),
           tmp->str.c_str(), get_token_name(tmp->type));

   paren_open = skip_template_next(chunk_get_next_ncnl(pc));
   if (!chunk_is_str(paren_open, "(", 1))
   {
      LOG_FMT(LWARN, "%s:%d Expected '(', got: [%s]\n",
              cpd.filename, paren_open->orig_line,
              paren_open->str.c_str());
      return;
   }

   /* Mark parameters */
   fix_fcn_def_params(paren_open);
   after = flag_parens(paren_open, PCF_IN_FCN_CALL, CT_FPAREN_OPEN, CT_FUNC_CLASS_PROTO, false);

   LOG_FMT(LFTOR, "[%s]\n", after->str.c_str());

   /* Scan until the brace open, mark everything */
   tmp = paren_open;
   bool hit_colon = false;
   while ((tmp != NULL) && (tmp->type != CT_BRACE_OPEN) &&
          !chunk_is_semicolon(tmp))
   {
      tmp->flags |= PCF_IN_CONST_ARGS;
      tmp         = chunk_get_next_ncnl(tmp);
      if (chunk_is_str(tmp, ":", 1) && (tmp->level == paren_open->level))
      {
         set_chunk_type(tmp, CT_CONSTR_COLON);
         hit_colon = true;
      }
      if (hit_colon &&
          (chunk_is_paren_open(tmp) ||
           chunk_is_opening_brace(tmp)) &&
          (tmp->level == paren_open->level))
      {
         var = skip_template_prev(chunk_get_prev_ncnl(tmp));
         if ((var->type == CT_TYPE) || (var->type == CT_WORD))
         {
            set_chunk_type(var, CT_FUNC_CTOR_VAR);
            flag_parens(tmp, PCF_IN_FCN_CALL, CT_FPAREN_OPEN, CT_FUNC_CTOR_VAR, false);
         }
      }
   }
   if (tmp != NULL)
   {
      if (tmp->type == CT_BRACE_OPEN)
      {
         set_paren_parent(paren_open, CT_FUNC_CLASS_DEF);
         set_paren_parent(tmp, CT_FUNC_CLASS_DEF);
      }
      else
      {
         set_chunk_parent(tmp, CT_FUNC_CLASS_PROTO);
         set_chunk_type(pc, CT_FUNC_CLASS_PROTO);
      }
   }
}


/**
 * We're on a 'class' or 'struct'.
 * Scan for CT_FUNCTION with a string that matches pclass->str
 */
static void mark_class_ctor(chunk_t *start)
{
   LOG_FUNC_ENTRY();
   chunk_t    *next;
   chunk_t    *pclass;
   ChunkStack cs;

   pclass = chunk_get_next_ncnl(start, CNAV_PREPROC);
   if ((pclass == NULL) ||
       ((pclass->type != CT_TYPE) &&
        (pclass->type != CT_WORD)))
   {
      return;
   }

   next = chunk_get_next_ncnl(pclass, CNAV_PREPROC);
   while ((next != NULL) &&
          ((next->type == CT_TYPE) ||
           (next->type == CT_WORD) ||
           (next->type == CT_DC_MEMBER)))
   {
      pclass = next;
      next   = chunk_get_next_ncnl(next, CNAV_PREPROC);
   }

   chunk_t *pc   = chunk_get_next_ncnl(pclass, CNAV_PREPROC);
   int     level = pclass->brace_level + 1;

   if (pc == NULL)
   {
      LOG_FMT(LFTOR, "%s: Called on %s on line %d. Bailed on NULL\n",
              __func__, pclass->str.c_str(), pclass->orig_line);
      return;
   }

   /* Add the class name */
   cs.Push_Back(pclass);

   LOG_FMT(LFTOR, "%s: Called on %s on line %d (next='%s')\n",
           __func__, pclass->str.c_str(), pclass->orig_line, pc->str.c_str());

   /* detect D template class: "class foo(x) { ... }" */
   if ((cpd.lang_flags & LANG_D) && (next->type == CT_PAREN_OPEN))
   {
      set_chunk_parent(next, CT_TEMPLATE);

      next = get_d_template_types(cs, next);
      if (next && (next->type == CT_PAREN_CLOSE))
      {
         set_chunk_parent(next, CT_TEMPLATE);
      }
   }

   /* Find the open brace, abort on semicolon */
   int flags = 0;
   while ((pc != NULL) && (pc->type != CT_BRACE_OPEN))
   {
      LOG_FMT(LFTOR, " [%s]", pc->str.c_str());

      if (chunk_is_str(pc, ":", 1))
      {
         set_chunk_type(pc, CT_CLASS_COLON);
         flags |= PCF_IN_CLASS_BASE;
         LOG_FMT(LFTOR, "%s: class colon on line %d\n",
                 __func__, pc->orig_line);
      }

      if (chunk_is_semicolon(pc))
      {
         LOG_FMT(LFTOR, "%s: bailed on semicolon on line %d\n",
                 __func__, pc->orig_line);
         return;
      }
      pc->flags |= flags;
      pc         = chunk_get_next_ncnl(pc, CNAV_PREPROC);
   }

   if (pc == NULL)
   {
      LOG_FMT(LFTOR, "%s: bailed on NULL\n", __func__);
      return;
   }

   set_paren_parent(pc, start->type);

   pc = chunk_get_next_ncnl(pc, CNAV_PREPROC);
   while (pc != NULL)
   {
      pc->flags |= PCF_IN_CLASS;

      if ((pc->brace_level > level) || ((pc->flags & PCF_IN_PREPROC) != 0))
      {
         pc = chunk_get_next_ncnl(pc);
         continue;
      }

      if ((pc->type == CT_BRACE_CLOSE) && (pc->brace_level < level))
      {
         LOG_FMT(LFTOR, "%s: %d] Hit brace close\n", __func__, pc->orig_line);
         pc = chunk_get_next_ncnl(pc, CNAV_PREPROC);
         if (pc && (pc->type == CT_SEMICOLON))
         {
            set_chunk_parent(pc, start->type);
         }
         return;
      }

      next = chunk_get_next_ncnl(pc, CNAV_PREPROC);
      if (chunkstack_match(cs, pc))
      {
         if ((next != NULL) && (next->len() == 1) && (next->str[0] == '('))
         {
            set_chunk_type(pc, CT_FUNC_CLASS_DEF);
            LOG_FMT(LFTOR, "%d] Marked CTor/DTor %s\n", pc->orig_line, pc->str.c_str());
            mark_cpp_constructor(pc);
         }
         else
         {
            make_type(pc);
         }
      }
      pc = next;
   }
}


/**
 * We're on a 'namespace' skip the word and then set the parent of the braces.
 */
static void mark_namespace(chunk_t *pns)
{
   LOG_FUNC_ENTRY();
   chunk_t *pc;
   chunk_t *br_close;
   bool    is_using = false;

   pc = chunk_get_prev_ncnl(pns);
   if (chunk_is_token(pc, CT_USING))
   {
      is_using = true;
      set_chunk_parent(pns, CT_USING);
   }

   pc = chunk_get_next_ncnl(pns);
   while (pc != NULL)
   {
      set_chunk_parent(pc, CT_NAMESPACE);
      if (pc->type != CT_BRACE_OPEN)
      {
         if (pc->type == CT_SEMICOLON)
         {
            if (is_using)
            {
               set_chunk_parent(pc, CT_USING);
            }
            return;
         }
         pc = chunk_get_next_ncnl(pc);
         continue;
      }

      if ((cpd.settings[UO_indent_namespace_limit].n > 0) &&
          ((br_close = chunk_skip_to_match(pc)) != NULL))
      {
         int diff = br_close->orig_line - pc->orig_line;

         if (diff > cpd.settings[UO_indent_namespace_limit].n)
         {
            pc->flags       |= PCF_LONG_BLOCK;
            br_close->flags |= PCF_LONG_BLOCK;
         }
      }
      flag_parens(pc, PCF_IN_NAMESPACE, CT_NONE, CT_NAMESPACE, false);
      return;
   }
}


/**
 * Skips the D 'align()' statement and the colon, if present.
 *    align(2) int foo;  -- returns 'int'
 *    align(4):          -- returns 'int'
 *    int bar;
 */
static chunk_t *skip_align(chunk_t *start)
{
   chunk_t *pc = start;

   if (pc->type == CT_ALIGN)
   {
      pc = chunk_get_next_ncnl(pc);
      if (pc->type == CT_PAREN_OPEN)
      {
         pc = chunk_get_next_type(pc, CT_PAREN_CLOSE, pc->level);
         pc = chunk_get_next_ncnl(pc);
         if (pc->type == CT_COLON)
         {
            pc = chunk_get_next_ncnl(pc);
         }
      }
   }
   return(pc);
}


/**
 * Examines the stuff between braces { }.
 * There should only be variable definitions and methods.
 * Skip the methods, as they will get handled elsewhere.
 */
static void mark_struct_union_body(chunk_t *start)
{
   LOG_FUNC_ENTRY();
   chunk_t *pc = start;

   while ((pc != NULL) &&
          (pc->level >= start->level) &&
          !((pc->level == start->level) && (pc->type == CT_BRACE_CLOSE)))
   {
      // LOG_FMT(LSYS, "%s: %d:%d %s:%s\n", __func__, pc->orig_line, pc->orig_col,
      //         pc->str.c_str(), get_token_name(pc->parent_type));
      if ((pc->type == CT_BRACE_OPEN) ||
          (pc->type == CT_BRACE_CLOSE) ||
          (pc->type == CT_SEMICOLON))
      {
         pc = chunk_get_next_ncnl(pc);
      }
      if (pc->type == CT_ALIGN)
      {
         pc = skip_align(pc); // "align(x)" or "align(x):"
      }
      else
      {
         pc = fix_var_def(pc);
      }
   }
}


/**
 * Sets the parent for comments.
 */
void mark_comments(void)
{
   LOG_FUNC_ENTRY();
   chunk_t *cur;
   chunk_t *next;
   bool    prev_nl = true;
   bool    next_nl;

   cur = chunk_get_head();

   while (cur != NULL)
   {
      next    = chunk_get_next_nvb(cur);
      next_nl = (next == NULL) || chunk_is_newline(next);

      if (chunk_is_comment(cur))
      {
         if (next_nl && prev_nl)
         {
            set_chunk_parent(cur, CT_COMMENT_WHOLE);
         }
         else if (next_nl)
         {
            set_chunk_parent(cur, CT_COMMENT_END);
         }
         else if (prev_nl)
         {
            set_chunk_parent(cur, CT_COMMENT_START);
         }
         else
         {
            set_chunk_parent(cur, CT_COMMENT_EMBED);
         }
      }

      prev_nl = chunk_is_newline(cur);
      cur     = next;
   }
}


/**
 * Marks statement starts in a macro body.
 * REVISIT: this may already be done
 */
static void mark_define_expressions(void)
{
   LOG_FUNC_ENTRY();
   chunk_t *pc;
   chunk_t *prev;
   bool    in_define = false;
   bool    first     = true;

   pc   = chunk_get_head();
   prev = pc;

   while (pc != NULL)
   {
      if (!in_define)
      {
         if ((pc->type == CT_PP_DEFINE) ||
             (pc->type == CT_PP_IF) ||
             (pc->type == CT_PP_ELSE))
         {
            in_define = true;
            first     = true;
         }
      }
      else
      {
         if (((pc->flags & PCF_IN_PREPROC) == 0) || (pc->type == CT_PREPROC))
         {
            in_define = false;
         }
         else
         {
            if ((pc->type != CT_MACRO) &&
                (first ||
                 (prev->type == CT_PAREN_OPEN) ||
                 (prev->type == CT_ARITH) ||
                 (prev->type == CT_CARET) ||
                 (prev->type == CT_ASSIGN) ||
                 (prev->type == CT_COMPARE) ||
                 (prev->type == CT_RETURN) ||
                 (prev->type == CT_GOTO) ||
                 (prev->type == CT_CONTINUE) ||
                 (prev->type == CT_PAREN_OPEN) ||
                 (prev->type == CT_FPAREN_OPEN) ||
                 (prev->type == CT_SPAREN_OPEN) ||
                 (prev->type == CT_BRACE_OPEN) ||
                 chunk_is_semicolon(prev) ||
                 (prev->type == CT_COMMA) ||
                 (prev->type == CT_COLON) ||
                 (prev->type == CT_QUESTION)))
            {
               pc->flags |= PCF_EXPR_START;
               first      = false;
            }
         }
      }

      prev = pc;
      pc   = chunk_get_next(pc);
   }
}


/**
 * We are on the C++ 'template' keyword.
 * What follows should be the following:
 *
 * template <class identifier> function_declaration;
 * template <typename identifier> function_declaration;
 * template <class identifier> class class_declaration;
 * template <typename identifier> class class_declaration;
 *
 * Change the 'class' inside the <> to CT_TYPE.
 * Set the parent to the class after the <> to CT_TEMPLATE.
 * Set the parent of the semicolon to CT_TEMPLATE.
 */
static void handle_cpp_template(chunk_t *pc)
{
   LOG_FUNC_ENTRY();
   chunk_t *tmp;
   int     level;

   tmp = chunk_get_next_ncnl(pc);
   if (tmp->type != CT_ANGLE_OPEN)
   {
      return;
   }
   set_chunk_parent(tmp, CT_TEMPLATE);

   level = tmp->level;

   while ((tmp = chunk_get_next(tmp)) != NULL)
   {
      if ((tmp->type == CT_CLASS) ||
          (tmp->type == CT_STRUCT))
      {
         set_chunk_type(tmp, CT_TYPE);
      }
      else if ((tmp->type == CT_ANGLE_CLOSE) && (tmp->level == level))
      {
         set_chunk_parent(tmp, CT_TEMPLATE);
         break;
      }
   }
   if (tmp != NULL)
   {
      tmp = chunk_get_next_ncnl(tmp);
      if ((tmp != NULL) &&
          ((tmp->type == CT_CLASS) || (tmp->type == CT_STRUCT)))
      {
         set_chunk_parent(tmp, CT_TEMPLATE);

         /* REVISTI: This may be a bit risky - might need to track the { }; */
         tmp = chunk_get_next_type(tmp, CT_SEMICOLON, tmp->level);
         if (tmp != NULL)
         {
            set_chunk_parent(tmp, CT_TEMPLATE);
         }
      }
   }
}


/**
 * Verify and then mark C++ lambda expressions.
 * The expected format is '[...](...){...}' or '[...](...) -> type {...}'
 * sq_o is '[' CT_SQUARE_OPEN or '[]' CT_TSQUARE
 * Split the '[]' so we can control the space
 */
static void handle_cpp_lambda(chunk_t *sq_o)
{
   LOG_FUNC_ENTRY();
   chunk_t *sq_c;
   chunk_t *pa_o;
   chunk_t *pa_c;
   chunk_t *br_o;
   chunk_t *br_c;
   chunk_t *ret = NULL;

   sq_c = sq_o; /* assuming '[]' */
   if (sq_o->type == CT_SQUARE_OPEN)
   {
      /* make sure there is a ']' */
      sq_c = chunk_skip_to_match(sq_o);
      if (!sq_c)
      {
         return;
      }
   }

   /* Make sure a '(' is next */
   pa_o = chunk_get_next_ncnl(sq_c);
   if (!pa_o || (pa_o->type != CT_PAREN_OPEN))
   {
      return;
   }
   /* and now find the ')' */
   pa_c = chunk_skip_to_match(pa_o);
   if (!pa_c)
   {
      return;
   }

   /* Check if keyword 'mutable' is before '->' */
   br_o = chunk_get_next_ncnl(pa_c);
   if (chunk_is_str(br_o, "mutable", 7))
   {
      br_o = chunk_get_next_ncnl(br_o);
   }

   /* Make sure a '{' or '->' is next */
   if (chunk_is_str(br_o, "->", 2))
   {
      ret = br_o;
      /* REVISIT: really should check the stuff we are skipping */
      br_o = chunk_get_next_type(br_o, CT_BRACE_OPEN, br_o->level);
   }
   if (!br_o || (br_o->type != CT_BRACE_OPEN))
   {
      return;
   }
   /* and now find the '}' */
   br_c = chunk_skip_to_match(br_o);
   if (!br_c)
   {
      return;
   }

   /* This looks like a lambda expression */
   if (sq_o->type == CT_TSQUARE)
   {
      /* split into two chunks */
      chunk_t nc;

      nc = *sq_o;
      set_chunk_type(sq_o, CT_SQUARE_OPEN);
      sq_o->str.resize(1);
      sq_o->orig_col_end = sq_o->orig_col + 1;

      nc.type = CT_SQUARE_CLOSE;
      nc.str.pop_front();
      nc.orig_col++;
      nc.column++;
      sq_c = chunk_add_after(&nc, sq_o);
   }
   set_chunk_parent(sq_o, CT_CPP_LAMBDA);
   set_chunk_parent(sq_c, CT_CPP_LAMBDA);
   set_chunk_type(pa_o, CT_FPAREN_OPEN);
   set_chunk_parent(pa_o, CT_CPP_LAMBDA);
   set_chunk_type(pa_c, CT_FPAREN_CLOSE);
   set_chunk_parent(pa_c, CT_CPP_LAMBDA);
   set_chunk_parent(br_o, CT_CPP_LAMBDA);
   set_chunk_parent(br_c, CT_CPP_LAMBDA);

   if (ret)
   {
      set_chunk_type(ret, CT_CPP_LAMBDA_RET);
      ret = chunk_get_next_ncnl(ret);
      while (ret != br_o)
      {
         make_type(ret);
         ret = chunk_get_next_ncnl(ret);
      }
   }

   fix_fcn_def_params(pa_o);
}


/**
 * Parse off the types in the D template args, adds to cs
 * returns the close_paren
 */
static chunk_t *get_d_template_types(ChunkStack& cs, chunk_t *open_paren)
{
   LOG_FUNC_ENTRY();
   chunk_t *tmp       = open_paren;
   bool    maybe_type = true;

   while (((tmp = chunk_get_next_ncnl(tmp)) != NULL) &&
          (tmp->level > open_paren->level))
   {
      if ((tmp->type == CT_TYPE) || (tmp->type == CT_WORD))
      {
         if (maybe_type)
         {
            make_type(tmp);
            cs.Push_Back(tmp);
         }
         maybe_type = false;
      }
      else if (tmp->type == CT_COMMA)
      {
         maybe_type = true;
      }
   }
   return tmp;
}


static bool chunkstack_match(ChunkStack& cs, chunk_t *pc)
{
   chunk_t *tmp;
   int     idx;

   for (idx = 0; idx < cs.Len(); idx++)
   {
      tmp = cs.GetChunk(idx);
      if (pc->str.equals(tmp->str))
      {
         return true;
      }
   }
   return false;
}


/**
 * We are on the D 'template' keyword.
 * What follows should be the following:
 *
 * template NAME ( TYPELIST ) { BODY }
 *
 * Set the parent of NAME to template, change NAME to CT_TYPE.
 * Set the parent of the parens and braces to CT_TEMPLATE.
 * Scan the body for each type in TYPELIST and change the type to CT_TYPE.
 */
static void handle_d_template(chunk_t *pc)
{
   LOG_FUNC_ENTRY();
   chunk_t *name;
   chunk_t *po;
   chunk_t *tmp;

   name = chunk_get_next_ncnl(pc);
   po   = chunk_get_next_ncnl(name);
   if (!name || ((name->type != CT_WORD) && (name->type != CT_WORD)))
   {
      /* TODO: log an error, expected NAME */
      return;
   }
   if (!po || (po->type != CT_PAREN_OPEN))
   {
      /* TODO: log an error, expected '(' */
      return;
   }

   set_chunk_type(name, CT_TYPE);
   set_chunk_parent(name, CT_TEMPLATE);
   set_chunk_parent(po, CT_TEMPLATE);

   ChunkStack cs;

   tmp = get_d_template_types(cs, po);

   if (!tmp || (tmp->type != CT_PAREN_CLOSE))
   {
      /* TODO: log an error, expected ')' */
      return;
   }
   set_chunk_parent(tmp, CT_TEMPLATE);

   tmp = chunk_get_next_ncnl(tmp);
   if (tmp->type != CT_BRACE_OPEN)
   {
      /* TODO: log an error, expected '{' */
      return;
   }
   set_chunk_parent(tmp, CT_TEMPLATE);
   po = tmp;

   tmp = po;
   while (((tmp = chunk_get_next_ncnl(tmp)) != NULL) &&
          (tmp->level > po->level))
   {
      if ((tmp->type == CT_WORD) && chunkstack_match(cs, tmp))
      {
         set_chunk_type(tmp, CT_TYPE);
      }
   }
   if (tmp->type != CT_BRACE_CLOSE)
   {
      /* TODO: log an error, expected '}' */
   }
   set_chunk_parent(tmp, CT_TEMPLATE);
}


/**
 * We are on a word followed by a angle open which is part of a template.
 * If the angle close is followed by a open paren, then we are on a template
 * function def or a template function call:
 *   Vector2<float>(...) [: ...[, ...]] { ... }
 * Or we could be on a variable def if it's followed by a word:
 *   Renderer<rgb32> rend;
 */
static void mark_template_func(chunk_t *pc, chunk_t *pc_next)
{
   LOG_FUNC_ENTRY();
   chunk_t *angle_close;
   chunk_t *after;

   /* We know angle_close must be there... */
   angle_close = chunk_get_next_type(pc_next, CT_ANGLE_CLOSE, pc->level);

   after = chunk_get_next_ncnl(angle_close);
   if (after != NULL)
   {
      if (chunk_is_str(after, "(", 1))
      {
         if (angle_close->flags & PCF_IN_FCN_CALL)
         {
            LOG_FMT(LTEMPFUNC, "%s: marking '%s' in line %d as a FUNC_CALL\n",
                    __func__, pc->str.c_str(), pc->orig_line);
            set_chunk_type(pc, CT_FUNC_CALL);
            flag_parens(after, PCF_IN_FCN_CALL, CT_FPAREN_OPEN, CT_FUNC_CALL, false);
         }
         else
         {
            /* Might be a function def. Must check what is before the template:
             * Func call:
             *   BTree.Insert(std::pair<int, double>(*it, double(*it) + 1.0));
             *   a = Test<int>(j);
             *   std::pair<int, double>(*it, double(*it) + 1.0));
             */

            LOG_FMT(LTEMPFUNC, "%s: marking '%s' in line %d as a FUNC_CALL 2\n",
                    __func__, pc->str.c_str(), pc->orig_line);
            // its a function!!!
            set_chunk_type(pc, CT_FUNC_CALL);
            mark_function(pc);
         }
      }
      else if (after->type == CT_WORD)
      {
         // its a type!
         set_chunk_type(pc, CT_TYPE);
         pc->flags    |= PCF_VAR_TYPE;
         after->flags |= PCF_VAR_DEF;
      }
   }
}


/**
 * Just mark every CT_WORD until a semicolon as CT_SQL_WORD.
 * Adjust the levels if pc is CT_SQL_BEGIN
 */
static void mark_exec_sql(chunk_t *pc)
{
   LOG_FUNC_ENTRY();
   chunk_t *tmp;

   /* Change CT_WORD to CT_SQL_WORD */
   for (tmp = chunk_get_next(pc); tmp != NULL; tmp = chunk_get_next(tmp))
   {
      set_chunk_parent(tmp, pc->type);
      if (tmp->type == CT_WORD)
      {
         set_chunk_type(tmp, CT_SQL_WORD);
      }
      if (tmp->type == CT_SEMICOLON)
      {
         break;
      }
   }

   if ((pc->type != CT_SQL_BEGIN) ||
       (tmp == NULL) || (tmp->type != CT_SEMICOLON))
   {
      return;
   }

   for (tmp = chunk_get_next(tmp);
        (tmp != NULL) && (tmp->type != CT_SQL_END);
        tmp = chunk_get_next(tmp))
   {
      tmp->level++;
   }
}


/**
 * Skips over the rest of the template if ang_open is indeed a CT_ANGLE_OPEN.
 * Points to the chunk after the CT_ANGLE_CLOSE.
 * If the chunk isn't an CT_ANGLE_OPEN, then it is returned.
 */
chunk_t *skip_template_next(chunk_t *ang_open)
{
   if ((ang_open != NULL) && (ang_open->type == CT_ANGLE_OPEN))
   {
      chunk_t *pc;
      pc = chunk_get_next_type(ang_open, CT_ANGLE_CLOSE, ang_open->level);
      return(chunk_get_next_ncnl(pc));
   }
   return(ang_open);
}


/**
 * Skips over the rest of the template if ang_close is indeed a CT_ANGLE_CLOSE.
 * Points to the chunk before the CT_ANGLE_OPEN
 * If the chunk isn't an CT_ANGLE_CLOSE, then it is returned.
 */
chunk_t *skip_template_prev(chunk_t *ang_close)
{
   if ((ang_close != NULL) && (ang_close->type == CT_ANGLE_CLOSE))
   {
      chunk_t *pc;
      pc = chunk_get_prev_type(ang_close, CT_ANGLE_OPEN, ang_close->level);
      return(chunk_get_prev_ncnl(pc));
   }
   return(ang_close);
}


/**
 * Skips the rest of the array definitions if ary_def is indeed a
 * CT_TSQUARE or CT_SQUARE_OPEN
 */
chunk_t *skip_tsquare_next(chunk_t *ary_def)
{
   if (ary_def && ((ary_def->type == CT_SQUARE_OPEN) ||
                   (ary_def->type == CT_TSQUARE)))
   {
      return chunk_get_next_nisq(ary_def);
   }
   return(ary_def);
}


/**
 * If attr is CT_ATTRIBUTE, then skip it and the parens and return the chunk
 * after the CT_FPAREN_CLOSE.
 * If the chunk isn't an CT_ATTRIBUTE, then it is returned.
 */
chunk_t *skip_attribute_next(chunk_t *attr)
{
   if ((attr != NULL) && (attr->type == CT_ATTRIBUTE))
   {
      chunk_t *pc = chunk_get_next(attr);
      if ((pc != NULL) && (pc->type == CT_FPAREN_OPEN))
      {
         pc = chunk_get_next_type(attr, CT_FPAREN_CLOSE, attr->level);
         return(chunk_get_next_ncnl(pc));
      }
      return(pc);
   }
   return(attr);
}


/**
 * If fp_close is a CT_FPAREN_CLOSE with a parent of CT_ATTRIBUTE, then skip it
 * and the '__attribute__' thingy and return the chunk before CT_ATTRIBUTE.
 * Otherwise return fp_close.
 */
chunk_t *skip_attribute_prev(chunk_t *fp_close)
{
   if ((fp_close != NULL) &&
       (fp_close->type == CT_FPAREN_CLOSE) &&
       (fp_close->parent_type == CT_ATTRIBUTE))
   {
      chunk_t *pc;
      pc = chunk_get_prev_type(fp_close, CT_ATTRIBUTE, fp_close->level);
      return(chunk_get_prev_ncnl(pc));
   }
   return(fp_close);
}


/**
 * Process an ObjC 'class'
 * pc is the chunk after '@implementation' or '@interface' or '@protocol'.
 * Change colons, etc. Processes stuff until '@end'.
 * Skips anything in braces.
 */
static void handle_oc_class(chunk_t *pc)
{
   LOG_FUNC_ENTRY();
   chunk_t *tmp;
   bool    hit_scope = false;
   int     do_pl     = 1;

   LOG_FMT(LOCCLASS, "%s: start [%s] [%s] line %d\n", __func__,
           pc->str.c_str(), get_token_name(pc->parent_type), pc->orig_line);

   if (pc->parent_type == CT_OC_PROTOCOL)
   {
      tmp = chunk_get_next_ncnl(pc);
      if (chunk_is_semicolon(tmp))
      {
         set_chunk_parent(tmp, pc->parent_type);
         LOG_FMT(LOCCLASS, "%s:   bail on semicolon\n", __func__);
         return;
      }
   }

   tmp = pc;
   while ((tmp = chunk_get_next_nnl(tmp)) != NULL)
   {
      LOG_FMT(LOCCLASS, "%s:       %d [%s]\n", __func__,
              tmp->orig_line, tmp->str.c_str());

      if (tmp->type == CT_OC_END)
      {
         break;
      }
      if ((do_pl == 1) && chunk_is_str(tmp, "<", 1))
      {
         set_chunk_type(tmp, CT_ANGLE_OPEN);
         set_chunk_parent(tmp, CT_OC_PROTO_LIST);
         do_pl = 2;
      }
      if ((do_pl == 2) && chunk_is_str(tmp, ">", 1))
      {
         set_chunk_type(tmp, CT_ANGLE_CLOSE);
         set_chunk_parent(tmp, CT_OC_PROTO_LIST);
         do_pl = 0;
      }
      if (tmp->type == CT_BRACE_OPEN)
      {
         do_pl = 0;
         set_chunk_parent(tmp, CT_OC_CLASS);
         tmp = chunk_get_next_type(tmp, CT_BRACE_CLOSE, tmp->level);
         if (tmp != NULL)
         {
            set_chunk_parent(tmp, CT_OC_CLASS);
         }
      }
      else if (tmp->type == CT_COLON)
      {
         set_chunk_type(tmp, hit_scope ? CT_OC_COLON : CT_CLASS_COLON);
         if (tmp->type == CT_CLASS_COLON)
         {
            set_chunk_parent(tmp, CT_OC_CLASS);
         }
      }
      else if (chunk_is_str(tmp, "-", 1) || chunk_is_str(tmp, "+", 1))
      {
         do_pl = 0;
         if (chunk_is_newline(chunk_get_prev(tmp)))
         {
            set_chunk_type(tmp, CT_OC_SCOPE);
            tmp->flags |= PCF_STMT_START;
            hit_scope   = true;
         }
      }
      if (do_pl == 2)
      {
         set_chunk_parent(tmp, CT_OC_PROTO_LIST);
      }
   }

   if ((tmp != NULL) && (tmp->type == CT_BRACE_OPEN))
   {
      tmp = chunk_get_next_type(tmp, CT_BRACE_CLOSE, tmp->level);
      if (tmp != NULL)
      {
         set_chunk_parent(tmp, CT_OC_CLASS);
      }
   }
}


/* Mark Objective-C blocks (aka lambdas or closures)
 *  The syntax and usage is exactly like C function pointers
 *  but instead of an asterisk they have a caret as pointer symbol.
 *  Although it may look expensive this functions is only triggered
 *  on appearance of an OC_BLOCK_CARET for LANG_OC.
 *  repeat(10, ^{ putc('0'+d); });
 *  typedef void (^workBlk_t)(void);
 *
 * @param pc points to the '^'
 */
static void handle_oc_block_literal(chunk_t *pc)
{
   LOG_FUNC_ENTRY();
   chunk_t *tmp  = pc;
   chunk_t *prev = chunk_get_prev_ncnl(pc);
   chunk_t *next = chunk_get_next_ncnl(pc);

   if (!pc || !prev || !next)
   {
      return; /* let's be paranoid */
   }

   chunk_t *apo;  /* arg paren open */
   chunk_t *apc;  /* arg paren close */
   chunk_t *bbo;  /* block brace open */
   chunk_t *bbc;  /* block brace close */

   /* block literal: '^ RTYPE ( ARGS ) { }'
    * RTYPE and ARGS are optional
    */
   LOG_FMT(LOCBLK, "%s: block literal @ %d:%d\n", __func__, pc->orig_line, pc->orig_col);

   apo = NULL;
   bbo = NULL;

   LOG_FMT(LOCBLK, "%s:  + scan", __func__);
   for (tmp = next; tmp; tmp = chunk_get_next_ncnl(tmp))
   {
      LOG_FMT(LOCBLK, " %s", tmp->text());
      if ((tmp->level < pc->level) || (tmp->type == CT_SEMICOLON))
      {
         LOG_FMT(LOCBLK, "[DONE]");
         break;
      }
      if (tmp->level == pc->level)
      {
         if (chunk_is_paren_open(tmp))
         {
            apo = tmp;
            LOG_FMT(LOCBLK, "[PAREN]");
         }
         if (tmp->type == CT_BRACE_OPEN)
         {
            LOG_FMT(LOCBLK, "[BRACE]");
            bbo = tmp;
            break;
         }
      }
   }

   /* make sure we have braces */
   bbc = chunk_skip_to_match(bbo);
   if (!bbo || !bbc)
   {
      LOG_FMT(LOCBLK, " -- no braces found\n");
      return;
   }
   LOG_FMT(LOCBLK, "\n");

   /* we are on a block literal for sure */
   set_chunk_type(pc, CT_OC_BLOCK_CARET);
   set_chunk_parent(pc, CT_OC_BLOCK_EXPR);

   /* handle the optional args */
   chunk_t *lbp; /* last before paren - end of return type, if any */
   if (apo)
   {
      apc = chunk_skip_to_match(apo);
      if (chunk_is_paren_close(apc))
      {
         LOG_FMT(LOCBLK, " -- marking parens @ %d:%d and %d:%d\n",
                 apo->orig_line, apo->orig_col, apc->orig_line, apc->orig_col);
         flag_parens(apo, PCF_OC_ATYPE, CT_FPAREN_OPEN, CT_OC_BLOCK_EXPR, true);
         fix_fcn_def_params(apo);
      }
      lbp = chunk_get_prev_ncnl(apo);
   }
   else
   {
      lbp = chunk_get_prev_ncnl(bbo);
   }

   /* mark the return type, if any */
   while (lbp != pc)
   {
      LOG_FMT(LOCBLK, " -- lbp %s[%s]\n", lbp->text(), get_token_name(lbp->type));
      make_type(lbp);
      lbp->flags |= PCF_OC_RTYPE;
      set_chunk_parent(lbp, CT_OC_BLOCK_EXPR);
      lbp = chunk_get_prev_ncnl(lbp);
   }
   /* mark the braces */
   set_chunk_parent(bbo, CT_OC_BLOCK_EXPR);
   set_chunk_parent(bbc, CT_OC_BLOCK_EXPR);
}


/**
 * Mark Objective-C block types.
 * The syntax and usage is exactly like C function pointers
 * but instead of an asterisk they have a caret as pointer symbol.
 *  typedef void (^workBlk_t)(void);
 *  const char * (^workVar)(void);
 *  -(void)Foo:(void(^)())blk { }
 *
 * This is triggered when the sequence '(' '^' is found.
 *
 * @param pc points to the '^'
 */
static void handle_oc_block_type(chunk_t *pc)
{
   LOG_FUNC_ENTRY();
   if (!pc)
   {
      return;
   }

   if (pc->flags & PCF_IN_TYPEDEF)
   {
      LOG_FMT(LOCBLK, "%s: skip block type @ %d:%d -- in typedef\n",
              __func__, pc->orig_line, pc->orig_col);
      return;
   }

   chunk_t *tpo;  /* type paren open */
   chunk_t *tpc;  /* type paren close */
   chunk_t *nam;  /* name (if any) of '^' */
   chunk_t *apo;  /* arg paren open */
   chunk_t *apc;  /* arg paren close */

   /* make sure we have '( ^' */
   tpo = chunk_get_prev_ncnl(pc);
   if (chunk_is_paren_open(tpo))
   {
      /* block type: 'RTYPE (^LABEL)(ARGS)'
       * LABEL is optional.
       */
      tpc = chunk_skip_to_match(tpo);  /* type close paren (after '^') */
      nam = chunk_get_prev_ncnl(tpc);  /* name (if any) or '^' */
      apo = chunk_get_next_ncnl(tpc);  /* arg open paren */
      apc = chunk_skip_to_match(apo);  /* arg close paren */

      // If this is a block literal instead of a block type, 'nam' will actually
      // be the closing bracket of the block.
      // We run into this situation if a block literal is enclosed in parentheses.
      if (chunk_is_closing_brace(nam))
      {
         return handle_oc_block_literal(pc);
      }

      if (chunk_is_paren_close(apc))
      {
         chunk_t   *aft = chunk_get_next_ncnl(apc);
         c_token_t pt;

         if (chunk_is_str(nam, "^", 1))
         {
            set_chunk_type(nam, CT_PTR_TYPE);
            pt = CT_FUNC_TYPE;
         }
         else if (chunk_is_token(aft, CT_ASSIGN) || chunk_is_token(aft, CT_SEMICOLON))
         {
            set_chunk_type(nam, CT_FUNC_VAR);
            pt = CT_FUNC_VAR;
         }
         else
         {
            set_chunk_type(nam, CT_FUNC_TYPE);
            pt = CT_FUNC_TYPE;
         }
         LOG_FMT(LOCBLK, "%s: block type @ %d:%d (%s)[%s]\n", __func__,
                 pc->orig_line, pc->orig_col, nam->text(), get_token_name(nam->type));
         set_chunk_type(pc, CT_PTR_TYPE);
         set_chunk_parent(pc, pt);  //CT_OC_BLOCK_TYPE;
         set_chunk_type(tpo, CT_TPAREN_OPEN);
         set_chunk_parent(tpo, pt); //CT_OC_BLOCK_TYPE;
         set_chunk_type(tpc, CT_TPAREN_CLOSE);
         set_chunk_parent(tpc, pt); //CT_OC_BLOCK_TYPE;
         set_chunk_type(apo, CT_FPAREN_OPEN);
         set_chunk_parent(apo, CT_FUNC_PROTO);
         set_chunk_type(apc, CT_FPAREN_CLOSE);
         set_chunk_parent(apc, CT_FUNC_PROTO);
         fix_fcn_def_params(apo);
         mark_function_return_type(nam, chunk_get_prev_ncnl(tpo), pt);
      }
   }
}


/**
 * Process a type that is enclosed in parens in message decls.
 * TODO: handle block types, which get special formatting
 *
 * @param pc points to the open paren
 * @return the chunk after the type
 */
static chunk_t *handle_oc_md_type(chunk_t *paren_open, c_token_t ptype, UINT64 flags, bool& did_it)
{
   chunk_t *paren_close;

   if (!chunk_is_paren_open(paren_open) ||
       ((paren_close = chunk_skip_to_match(paren_open)) == NULL))
   {
      did_it = false;
      return paren_open;
   }

   did_it = true;

   set_chunk_parent(paren_open, ptype);
   paren_open->flags |= flags;
   set_chunk_parent(paren_close, ptype);
   paren_close->flags |= flags;

   for (chunk_t *cur = chunk_get_next_ncnl(paren_open);
        cur != paren_close;
        cur = chunk_get_next_ncnl(cur))
   {
      LOG_FMT(LOCMSGD, " <%s|%s>", cur->text(), get_token_name(cur->type));
      cur->flags |= flags;
      make_type(cur);
   }

   /* returning the chunk after the paren close */
   return chunk_get_next_ncnl(paren_close);
}


/**
 * Process an ObjC message spec/dec
 *
 * Specs:
 * -(void) foo ARGS;
 *
 * Decl:
 * -(void) foo ARGS {  }
 *
 * LABEL : (ARGTYPE) ARGNAME
 *
 * ARGS is ': (ARGTYPE) ARGNAME [MOREARGS...]'
 * MOREARGS is ' [ LABEL] : (ARGTYPE) ARGNAME '
 * -(void) foo: (int) arg: {  }
 * -(void) foo: (int) arg: {  }
 * -(void) insertObject:(id)anObject atIndex:(int)index
 */
static void handle_oc_message_decl(chunk_t *pc)
{
   LOG_FUNC_ENTRY();
   chunk_t   *tmp;
   bool      in_paren  = false;
   int       paren_cnt = 0;
   int       arg_cnt   = 0;
   c_token_t pt;
   bool      did_it;

   /* Figure out if this is a spec or decl */
   tmp = pc;
   while ((tmp = chunk_get_next(tmp)) != NULL)
   {
      if (tmp->level < pc->level)
      {
         /* should not happen */
         return;
      }
      if ((tmp->type == CT_SEMICOLON) ||
          (tmp->type == CT_BRACE_OPEN))
      {
         break;
      }
   }
   if (tmp == NULL)
   {
      return;
   }
   pt = (tmp->type == CT_SEMICOLON) ? CT_OC_MSG_SPEC : CT_OC_MSG_DECL;

   set_chunk_type(pc, CT_OC_SCOPE);
   set_chunk_parent(pc, pt);

   LOG_FMT(LOCMSGD, "%s: %s @ %d:%d -", __func__, get_token_name(pt), pc->orig_line, pc->orig_col);

   /* format: -(TYPE) NAME [: (TYPE)NAME */

   /* handle the return type */
   tmp = handle_oc_md_type(chunk_get_next_ncnl(pc), pt, PCF_OC_RTYPE, did_it);
   if (!did_it)
   {
      LOG_FMT(LOCMSGD, " -- missing type parens\n");
      return;
   }

   /* expect the method name/label */
   if (!chunk_is_token(tmp, CT_WORD))
   {
      LOG_FMT(LOCMSGD, " -- missing method name\n");
      return;
   }

   chunk_t *label = tmp;
   set_chunk_type(tmp, pt);
   set_chunk_parent(tmp, pt);
   pc = chunk_get_next_ncnl(tmp);

   LOG_FMT(LOCMSGD, " [%s]%s", pc->text(), get_token_name(pc->type));

   /* if we have a colon next, we have args */
   if ((pc->type == CT_COLON) || (pc->type == CT_OC_COLON))
   {
      pc = label;

      while (true)
      {
         /* skip optional label */
         if (chunk_is_token(pc, CT_WORD) || chunk_is_token(pc, pt))
         {
            set_chunk_parent(pc, pt);
            pc = chunk_get_next_ncnl(pc);
         }
         /* a colon must be next */
         if (!chunk_is_str(pc, ":", 1))
         {
            break;
         }
         set_chunk_type(pc, CT_OC_COLON);
         set_chunk_parent(pc, pt);
         pc = chunk_get_next_ncnl(pc);

         /* next is the type in parens */
         LOG_FMT(LOCMSGD, "  (%s)", pc->text());
         tmp = handle_oc_md_type(pc, pt, PCF_OC_ATYPE, did_it);
         if (!did_it)
         {
            LOG_FMT(LWARN, "%s: %d:%d expected type\n", __func__, pc->orig_line, pc->orig_col);
            break;
         }
         pc = tmp;
         /* we should now be on the arg name */
         pc->flags |= PCF_VAR_DEF;
         LOG_FMT(LOCMSGD, " arg[%s]", pc->text());
         pc = chunk_get_next_ncnl(pc);
      }
   }

   LOG_FMT(LOCMSGD, " end[%s]", pc->text());

   if (chunk_is_token(pc, CT_BRACE_OPEN))
   {
      set_chunk_parent(pc, pt);
      pc = chunk_skip_to_match(pc);
      if (pc)
      {
         set_chunk_parent(pc, pt);
      }
   }
   else if (chunk_is_token(pc, CT_SEMICOLON))
   {
      set_chunk_parent(pc, pt);
   }

   LOG_FMT(LOCMSGD, "\n");
   return;

   /* Mark everything */
   tmp = pc;
   while ((tmp = chunk_get_next(tmp)) != NULL)
   {
      LOG_FMT(LOCMSGD, " [%s]", tmp->text());

      if ((tmp->type == CT_SEMICOLON) ||
          (tmp->type == CT_BRACE_OPEN))
      {
         set_chunk_parent(tmp, pt);
         break;
      }

      /* Mark first parens as return type */
      if ((arg_cnt == 0) &&
          ((tmp->type == CT_PAREN_OPEN) ||
           (tmp->type == CT_PAREN_CLOSE)))
      {
         set_chunk_parent(tmp, CT_OC_RTYPE);
         in_paren = (tmp->type == CT_PAREN_OPEN);
         if (!in_paren)
         {
            paren_cnt++;
            arg_cnt++;
         }
      }
      else if ((tmp->type == CT_PAREN_OPEN) ||
               (tmp->type == CT_PAREN_CLOSE))
      {
         set_chunk_parent(tmp, pt);
         in_paren = (tmp->type == CT_PAREN_OPEN);
         if (!in_paren)
         {
            paren_cnt++;
         }
      }
      else if (tmp->type == CT_WORD)
      {
         if (in_paren)
         {
            set_chunk_type(tmp, CT_TYPE);
            set_chunk_parent(tmp, pt);
         }
         else if (paren_cnt == 1)
         {
            set_chunk_type(tmp, pt);
         }
         else
         {
            tmp->flags |= PCF_VAR_DEF;
         }
      }
      else if (tmp->type == CT_COLON)
      {
         set_chunk_type(tmp, CT_OC_COLON);
         set_chunk_parent(tmp, pt);
      }
   }

   if ((tmp != NULL) && (tmp->type == CT_BRACE_OPEN))
   {
      tmp = chunk_skip_to_match(tmp);
      if (tmp)
      {
         set_chunk_parent(tmp, pt);
      }
   }
   LOG_FMT(LOCMSGD, "\n");
}


/**
 * Process an ObjC message send statement:
 * [ class func: val1 name2: val2 name3: val3] ; // named params
 * [ class func: val1      : val2      : val3] ; // unnamed params
 * [ class <proto> self method ] ; // with protocol
 * [[NSMutableString alloc] initWithString: @"" ] // class from msg
 * [func(a,b,c) lastObject ] // class from func
 *
 * Mainly find the matching ']' and ';' and mark the colons.
 *
 * @param os points to the open square '['
 */
static void handle_oc_message_send(chunk_t *os)
{
   LOG_FUNC_ENTRY();
   chunk_t *tmp;
   chunk_t *cs = chunk_get_next(os);

   while ((cs != NULL) && (cs->level > os->level))
   {
      cs = chunk_get_next(cs);
   }

   if ((cs == NULL) || (cs->type != CT_SQUARE_CLOSE))
   {
      return;
   }

   LOG_FMT(LOCMSG, "%s: line %d, col %d\n", __func__, os->orig_line, os->orig_col);

   tmp = chunk_get_next_ncnl(cs);
   if (chunk_is_semicolon(tmp))
   {
      set_chunk_parent(tmp, CT_OC_MSG);
   }

   set_chunk_parent(os, CT_OC_MSG);
   os->flags |= PCF_IN_OC_MSG;
   set_chunk_parent(cs, CT_OC_MSG);
   cs->flags |= PCF_IN_OC_MSG;

   /* expect a word first thing or [...] */
   tmp = chunk_get_next_ncnl(os);
   if ((tmp->type == CT_SQUARE_OPEN) || (tmp->type == CT_PAREN_OPEN))
   {
      tmp = chunk_skip_to_match(tmp);
   }
   else if ((tmp->type != CT_WORD) && (tmp->type != CT_TYPE) && (tmp->type != CT_STRING))
   {
      LOG_FMT(LOCMSG, "%s: %d:%d expected identifier, not '%s' [%s]\n", __func__,
              tmp->orig_line, tmp->orig_col,
              tmp->text(), get_token_name(tmp->type));
      return;
   }
   else
   {
      chunk_t *tt = chunk_get_next_ncnl(tmp);
      if (chunk_is_paren_open(tt))
      {
         set_chunk_type(tmp, CT_FUNC_CALL);
         tmp = chunk_get_prev_ncnl(set_paren_parent(tt, CT_FUNC_CALL));
      }
      else
      {
         set_chunk_type(tmp, CT_OC_MSG_CLASS);
      }
   }

   /* handle '< protocol >' */
   tmp = chunk_get_next_ncnl(tmp);
   if (chunk_is_str(tmp, "<", 1))
   {
      chunk_t *ao = tmp;
      chunk_t *ac = chunk_get_next_str(ao, ">", 1, ao->level);

      if (ac)
      {
         set_chunk_type(ao, CT_ANGLE_OPEN);
         set_chunk_parent(ao, CT_OC_PROTO_LIST);
         set_chunk_type(ac, CT_ANGLE_CLOSE);
         set_chunk_parent(ac, CT_OC_PROTO_LIST);
         for (tmp = chunk_get_next(ao); tmp != ac; tmp = chunk_get_next(tmp))
         {
            tmp->level += 1;
            set_chunk_parent(tmp, CT_OC_PROTO_LIST);
         }
      }
      tmp = chunk_get_next_ncnl(ac);
   }

   if (tmp && ((tmp->type == CT_WORD) || (tmp->type == CT_TYPE)))
   {
      set_chunk_type(tmp, CT_OC_MSG_FUNC);
   }

   chunk_t *prev = NULL;

   for (tmp = chunk_get_next(os); tmp != cs; tmp = chunk_get_next(tmp))
   {
      tmp->flags |= PCF_IN_OC_MSG;
      if (tmp->level == cs->level + 1)
      {
         if (tmp->type == CT_COLON)
         {
            set_chunk_type(tmp, CT_OC_COLON);
            if ((prev != NULL) && ((prev->type == CT_WORD) || (prev->type == CT_TYPE)))
            {
               /* Might be a named param, check previous block */
               chunk_t *pp = chunk_get_prev(prev);
               if ((pp != NULL) &&
                   (pp->type != CT_OC_COLON) &&
                   (pp->type != CT_ARITH) &&
                   (pp->type != CT_CARET))
               {
                  set_chunk_type(prev, CT_OC_MSG_NAME);
                  set_chunk_parent(tmp, CT_OC_MSG_NAME);
               }
            }
         }
      }
      prev = tmp;
   }
}


/**
 * Process an C# [] thingy:
 *    [assembly: xxx]
 *    [AttributeUsage()]
 *    [@X]
 *
 * Set the next chunk to a statement start after the close ']'
 *
 * @param os points to the open square '['
 */
static void handle_cs_square_stmt(chunk_t *os)
{
   LOG_FUNC_ENTRY();
   chunk_t *tmp;
   chunk_t *cs = chunk_get_next(os);

   while ((cs != NULL) && (cs->level > os->level))
   {
      cs = chunk_get_next(cs);
   }

   if ((cs == NULL) || (cs->type != CT_SQUARE_CLOSE))
   {
      return;
   }

   set_chunk_parent(os, CT_CS_SQ_STMT);
   set_chunk_parent(cs, CT_CS_SQ_STMT);

   for (tmp = chunk_get_next(os); tmp != cs; tmp = chunk_get_next(tmp))
   {
      set_chunk_parent(tmp, CT_CS_SQ_STMT);
      if (tmp->type == CT_COLON)
      {
         set_chunk_type(tmp, CT_CS_SQ_COLON);
      }
   }

   tmp = chunk_get_next_ncnl(cs);
   if (tmp != NULL)
   {
      tmp->flags |= PCF_STMT_START | PCF_EXPR_START;
   }
}


/**
 * We are on a brace open that is preceded by a word or square close.
 * Set the brace parent to CT_CS_PROPERTY and find the first item in the
 * property and set its parent, too.
 */
static void handle_cs_property(chunk_t *bro)
{
   LOG_FUNC_ENTRY();
   chunk_t *pc;
   bool    did_prop = false;

   set_paren_parent(bro, CT_CS_PROPERTY);

   pc = bro;
   while ((pc = chunk_get_prev_ncnl(pc)) != NULL)
   {
      if (pc->level == bro->level)
      {
         if (!did_prop && ((pc->type == CT_WORD) || (pc->type == CT_THIS)))
         {
            set_chunk_type(pc, CT_CS_PROPERTY);
            did_prop = true;
         }
         else
         {
            set_chunk_parent(pc, CT_CS_PROPERTY);
            make_type(pc);
         }
         if (pc->flags & PCF_STMT_START)
         {
            break;
         }
      }
   }
}


/**
 * We hit a ']' followed by a WORD. This may be a multidimensional array type.
 * Example: int[,,] x;
 * If there is nothing but commas between the open and close, then mark it.
 */
static void handle_cs_array_type(chunk_t *pc)
{
   chunk_t *prev = chunk_get_prev(pc);

   for (prev = chunk_get_prev(pc);
        prev && (prev->type == CT_COMMA);
        prev = chunk_get_prev(prev))
   {
      /* empty */
   }

   if (prev && (prev->type == CT_SQUARE_OPEN))
   {
      while (pc != prev)
      {
         pc->parent_type = CT_TYPE;
         pc = chunk_get_prev(pc);
      }
      prev->parent_type = CT_TYPE;
   }
}


/**
 * Remove 'return;' that appears as the last statement in a function
 */
void remove_extra_returns()
{
   LOG_FUNC_ENTRY();
   chunk_t *pc;
   chunk_t *semi;
   chunk_t *cl_br;

   pc = chunk_get_head();
   while (pc != NULL)
   {
      if ((pc->type == CT_RETURN) && ((pc->flags & PCF_IN_PREPROC) == 0))
      {
         semi  = chunk_get_next_ncnl(pc);
         cl_br = chunk_get_next_ncnl(semi);

         if ((semi != NULL) && (semi->type == CT_SEMICOLON) &&
             (cl_br != NULL) && (cl_br->type == CT_BRACE_CLOSE) &&
             ((cl_br->parent_type == CT_FUNC_DEF) ||
              (cl_br->parent_type == CT_FUNC_CLASS_DEF)))
         {
            LOG_FMT(LRMRETURN, "Removed 'return;' on line %d\n", pc->orig_line);
            chunk_del(pc);
            chunk_del(semi);
            pc = cl_br;
         }
      }

      pc = chunk_get_next(pc);
   }
}


/**
 * A func wrap chunk and what follows should be treated as a function name.
 * Create new text for the chunk and call it a CT_FUNCTION.
 *
 * A type wrap chunk and what follows should be treated as a simple type.
 * Create new text for the chunk and call it a CT_TYPE.
 */
static void handle_wrap(chunk_t *pc)
{
   LOG_FUNC_ENTRY();
   chunk_t *opp  = chunk_get_next(pc);
   chunk_t *name = chunk_get_next(opp);
   chunk_t *clp  = chunk_get_next(name);

   argval_t pav = (pc->type == CT_FUNC_WRAP) ?
                  cpd.settings[UO_sp_func_call_paren].a :
                  cpd.settings[UO_sp_cpp_cast_paren].a;

   argval_t av = (pc->type == CT_FUNC_WRAP) ?
                 cpd.settings[UO_sp_inside_fparen].a :
                 cpd.settings[UO_sp_inside_paren_cast].a;

   if ((clp != NULL) &&
       (opp->type == CT_PAREN_OPEN) &&
       ((name->type == CT_WORD) || (name->type == CT_TYPE)) &&
       (clp->type == CT_PAREN_CLOSE))
   {
      const char *psp = (pav & AV_ADD) ? " " : "";
      const char *fsp = (av & AV_ADD) ? " " : "";

      pc->str.append(psp);
      pc->str.append("(");
      pc->str.append(fsp);
      pc->str.append(name->str);
      pc->str.append(fsp);
      pc->str.append(")");

      set_chunk_type(pc, (pc->type == CT_FUNC_WRAP) ? CT_FUNCTION : CT_TYPE);

      pc->orig_col_end = pc->orig_col + pc->len();

      chunk_del(opp);
      chunk_del(name);
      chunk_del(clp);
   }
}


/**
 * A proto wrap chunk and what follows should be treated as a function proto.
 *
 * RETTYPE PROTO_WRAP( NAME, PARAMS );
 * RETTYPE gets changed with make_type().
 * PROTO_WRAP is marked as CT_FUNC_PROTO or CT_FUNC_DEF.
 * NAME is marked as CT_WORD.
 * PARAMS is all marked as prototype parameters.
 */
static void handle_proto_wrap(chunk_t *pc)
{
   LOG_FUNC_ENTRY();
   chunk_t *opp  = chunk_get_next_ncnl(pc);
   chunk_t *name = chunk_get_next_ncnl(opp);
   chunk_t *tmp  = chunk_get_next_ncnl(chunk_get_next_ncnl(name));
   chunk_t *clp  = chunk_skip_to_match(opp);
   chunk_t *cma  = chunk_get_next_ncnl(clp);

   if (!opp || !name || !clp || !cma || !tmp ||
       ((name->type != CT_WORD) && (name->type != CT_TYPE)) ||
       (tmp->type != CT_PAREN_OPEN) ||
       (opp->type != CT_PAREN_OPEN))
   {
      return;
   }
   if (cma->type == CT_SEMICOLON)
   {
      set_chunk_type(pc, CT_FUNC_PROTO);
   }
   else if (cma->type == CT_BRACE_OPEN)
   {
      set_chunk_type(pc, CT_FUNC_DEF);
   }
   else
   {
      return;
   }
   set_chunk_parent(opp, pc->type);
   set_chunk_parent(clp, pc->type);

   set_chunk_parent(tmp, CT_PROTO_WRAP);
   fix_fcn_def_params(tmp);
   tmp = chunk_skip_to_match(tmp);
   if (tmp)
   {
      set_chunk_parent(tmp, CT_PROTO_WRAP);
   }

   /* Mark return type (TODO: move to own function) */
   tmp = pc;
   while ((tmp = chunk_get_prev_ncnl(tmp)) != NULL)
   {
      if (!chunk_is_type(tmp) &&
          (tmp->type != CT_OPERATOR) &&
          (tmp->type != CT_WORD) &&
          (tmp->type != CT_ADDR))
      {
         break;
      }
      set_chunk_parent(tmp, pc->type);
      make_type(tmp);
   }
}


/**
 * Java assert statments are: "assert EXP1 [: EXP2] ;"
 * Mark the parent of the colon and semicolon
 */
static void handle_java_assert(chunk_t *pc)
{
   LOG_FUNC_ENTRY();
   bool    did_colon = false;
   chunk_t *tmp      = pc;

   while ((tmp = chunk_get_next(tmp)) != NULL)
   {
      if (tmp->level == pc->level)
      {
         if (!did_colon && (tmp->type == CT_COLON))
         {
            did_colon = true;
            set_chunk_parent(tmp, pc->type);
         }
         if (tmp->type == CT_SEMICOLON)
         {
            set_chunk_parent(tmp, pc->type);
            break;
         }
      }
   }
}<|MERGE_RESOLUTION|>--- conflicted
+++ resolved
@@ -2297,11 +2297,7 @@
             set_chunk_type(cur, CT_CASE);
             hit_case = true;
          }
-<<<<<<< HEAD
-         if (question_count > 0 && cur->type != CT_OC_MSG_FUNC)
-=======
          if (question_counts.top() > 0)
->>>>>>> 2216026a
          {
             set_chunk_type(next, CT_COND_COLON);
             --question_counts.top();

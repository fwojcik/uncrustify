--- conflicted
+++ resolved
@@ -850,9 +850,6 @@
                   "Controls the indent of a close paren after a newline.\n"
                   "0: Indent to body level\n"
                   "1: Align under the open paren\n"
-<<<<<<< HEAD
-                  "2: Indent to the brace level.", "", 0, 2);
-=======
                   "2: Indent to the brace level", "", 0, 2);
    unc_add_option("indent_paren_after_func_def", UO_indent_paren_after_func_def, AT_BOOL,
                   "Controls the indent of the open paren of a function definition, if on it's own line."
@@ -863,7 +860,6 @@
    unc_add_option("indent_paren_after_func_call", UO_indent_paren_after_func_call, AT_BOOL,
                   "Controls the indent of the open paren of a function call, if on it's own line."
                   "If True, indents the open paren");
->>>>>>> f451b4dd
    unc_add_option("indent_comma_paren", UO_indent_comma_paren, AT_BOOL,
                   "Controls the indent of a comma when inside a paren."
                   "If True, aligns under the open paren.");

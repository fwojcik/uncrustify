/**
 * @file tokenize.cpp
 * This file breaks up the text stream into tokens or chunks.
 *
 * Each routine needs to set pc.len and pc.type.
 *
 * @author  Ben Gardner
 * @license GPL v2+
 */
#include "uncrustify_types.h"
#include "char_table.h"
#include "prototypes.h"
#include "chunk_list.h"
#include <cstdio>
#include <cstdlib>
#include <cstring>
#include <cerrno>
#include "unc_ctype.h"

struct tok_info
{
   tok_info()
      : last_ch(0)
      , idx(0)
      , row(1)
      , col(1)
   {
   }

   int last_ch;
   int idx;
   int row;
   int col;
};

struct tok_ctx
{
   tok_ctx(const deque<int> &d)
      : data(d)
   {
   }


   /* save before trying to parse something that may fail */
   void save()
   {
      save(s);
   }


   void save(tok_info &info)
   {
      info = c;
   }


   /* restore previous saved state */
   void restore()
   {
      restore(s);
   }


   void restore(const tok_info &info)
   {
      c = info;
   }


   bool more()
   {
      return(c.idx < (int)data.size());
   }


   int peek()
   {
      return(more() ? data[c.idx] : -1);
   }


   int peek(int idx)
   {
      idx += c.idx;
      return((idx < (int)data.size()) ? data[idx] : -1);
   }


   int get()
   {
      if (more())
      {
         int ch = data[c.idx++];
         switch (ch)
         {
         case '\t':
            c.col = calc_next_tab_column(c.col, cpd.settings[UO_input_tab_size].n);
            break;

         case '\n':
            if (c.last_ch != '\r')
            {
               c.row++;
               c.col = 1;
            }
            break;

         case '\r':
            c.row++;
            c.col = 1;
            break;

         default:
            c.col++;
            break;
         }
         c.last_ch = ch;
         return(ch);
      }
      return(-1);
   }


   bool expect(int ch)
   {
      if (peek() == ch)
      {
         get();
         return(true);
      }
      return(false);
   }

   const deque<int> &data;
   tok_info          c; /* current */
   tok_info          s; /* saved */
};

static bool parse_string(tok_ctx &ctx, chunk_t &pc, int quote_idx, bool allow_escape);


/**
 * Parses all legal D string constants.
 *
 * Quoted strings:
 *   r"Wysiwyg"      # WYSIWYG string
 *   x"hexstring"    # Hexadecimal array
 *   `Wysiwyg`       # WYSIWYG string
 *   'char'          # single character
 *   "reg_string"    # regular string
 *
 * Non-quoted strings:
 * \x12              # 1-byte hex constant
 * \u1234            # 2-byte hex constant
 * \U12345678        # 4-byte hex constant
 * \123              # octal constant
 * \&amp;            # named entity
 * \n                # single character
 *
 * @param pc   The structure to update, str is an input.
 * @return     Whether a string was parsed
 */
static bool d_parse_string(tok_ctx &ctx, chunk_t &pc)
{
   int ch = ctx.peek();

   if ((ch == '"') || (ch == '\'') || (ch == '`'))
   {
      return(parse_string(ctx, pc, 0, true));
   }
   else if (ch == '\\')
   {
      ctx.save();
      int cnt;
      pc.str.clear();
      while (ctx.peek() == '\\')
      {
         pc.str.append(ctx.get());
         /* Check for end of file */
         switch (ctx.peek())
         {
         case 'x':
            /* \x HexDigit HexDigit */
            cnt = 3;
            while (cnt--)
            {
               pc.str.append(ctx.get());
            }
            break;

         case 'u':
            /* \u HexDigit HexDigit HexDigit HexDigit */
            cnt = 5;
            while (cnt--)
            {
               pc.str.append(ctx.get());
            }
            break;

         case 'U':
            /* \U HexDigit (x8) */
            cnt = 9;
            while (cnt--)
            {
               pc.str.append(ctx.get());
            }
            break;

         case '0':
         case '1':
         case '2':
         case '3':
         case '4':
         case '5':
         case '6':
         case '7':
            /* handle up to 3 octal digits */
            pc.str.append(ctx.get());
            ch = ctx.peek();
            if ((ch >= '0') && (ch <= '7'))
            {
               pc.str.append(ctx.get());
               ch = ctx.peek();
               if ((ch >= '0') && (ch <= '7'))
               {
                  pc.str.append(ctx.get());
               }
            }
            break;

         case '&':
            /* \& NamedCharacterEntity ; */
            pc.str.append(ctx.get());
            while (unc_isalpha(ctx.peek()))
            {
               pc.str.append(ctx.get());
            }
            if (ctx.peek() == ';')
            {
               pc.str.append(ctx.get());
            }
            break;

         default:
            /* Everything else is a single character */
            pc.str.append(ctx.get());
            break;
         } // switch
      }

      if (pc.str.size() > 1)
      {
         pc.type = CT_STRING;
         return(true);
      }
      ctx.restore();
   }
   else if (((ch == 'r') || (ch == 'x')) && (ctx.peek(1) == '"'))
   {
      return(parse_string(ctx, pc, 1, false));
   }
   return(false);
} // d_parse_string


// /**
//  * A string-in-string search.  Like strstr() with a haystack length.
//  */
// static const char *str_search(const char *needle, const char *haystack, int haystack_len)
// {
//    int needle_len = strlen(needle);
//
//    while (haystack_len-- >= needle_len)
//    {
//       if (memcmp(needle, haystack, needle_len) == 0)
//       {
//          return(haystack);
//       }
//       haystack++;
//    }
//    return(NULL);
// }


/**
 * Figure of the length of the comment at text.
 * The next bit of text starts with a '/', so it might be a comment.
 * There are three types of comments:
 *  - C comments that start with  '/ *' and end with '* /'
 *  - C++ comments that start with //
 *  - D nestable comments '/+' '+/'
 *
 * @param pc   The structure to update, str is an input.
 * @return     Whether a comment was parsed
 */
static bool parse_comment(tok_ctx &ctx, chunk_t &pc)
{
   int  ch;
   bool is_d    = (cpd.lang_flags & LANG_D) != 0;          // forcing value to bool
   bool is_cs   = (cpd.lang_flags & LANG_CS) != 0;         // forcing value to bool
   int  d_level = 0;
   int  bs_cnt;

   /* does this start with '/ /' or '/ *' or '/ +' (d) */
   if ((ctx.peek() != '/') ||
       ((ctx.peek(1) != '*') && (ctx.peek(1) != '/') &&
        ((ctx.peek(1) != '+') || !is_d)))
   {
      return(false);
   }

   ctx.save();

   /* account for opening two chars */
   pc.str = ctx.get();   /* opening '/' */
   ch     = ctx.get();
   pc.str.append(ch);    /* second char */

   if (ch == '/')
   {
      pc.type = CT_COMMENT_CPP;
      while (true)
      {
         bs_cnt = 0;
         while (ctx.more())
         {
            ch = ctx.peek();
            if ((ch == '\r') || (ch == '\n'))
            {
               break;
            }
            if ((ch == '\\') && !is_cs) /* backslashes aren't special in comments in C# */
            {
               bs_cnt++;
            }
            else
            {
               bs_cnt = 0;
            }
            pc.str.append(ctx.get());
         }

         /* If we hit an odd number of backslashes right before the newline,
          * then we keep going.
          */
         if (((bs_cnt & 1) == 0) || !ctx.more())
         {
            break;
         }
         if (ctx.peek() == '\r')
         {
            pc.str.append(ctx.get());
         }
         if (ctx.peek() == '\n')
         {
            pc.str.append(ctx.get());
         }
         pc.nl_count++;
         cpd.did_newline = true;
      }
   }
   else if (!ctx.more())
   {
      /* unexpected end of file */
      ctx.restore();
      return(false);
   }
   else if (ch == '+')
   {
      pc.type = CT_COMMENT;
      d_level++;
      while ((d_level > 0) && ctx.more())
      {
         if ((ctx.peek() == '+') && (ctx.peek(1) == '/'))
         {
            pc.str.append(ctx.get());  /* store the '+' */
            pc.str.append(ctx.get());  /* store the '/' */
            d_level--;
            continue;
         }

         if ((ctx.peek() == '/') && (ctx.peek(1) == '+'))
         {
            pc.str.append(ctx.get());  /* store the '/' */
            pc.str.append(ctx.get());  /* store the '+' */
            d_level++;
            continue;
         }

         ch = ctx.get();
         pc.str.append(ch);
         if ((ch == '\n') || (ch == '\r'))
         {
            pc.type = CT_COMMENT_MULTI;
            pc.nl_count++;

            if (ch == '\r')
            {
               if (ctx.peek() == '\n')
               {
                  cpd.le_counts[LE_CRLF]++;
                  pc.str.append(ctx.get());  /* store the '\n' */
               }
               else
               {
                  cpd.le_counts[LE_CR]++;
               }
            }
            else
            {
               cpd.le_counts[LE_LF]++;
            }
         }
      }
   }
   else  /* must be '/ *' */
   {
      pc.type = CT_COMMENT;
      while (ctx.more())
      {
         if ((ctx.peek() == '*') && (ctx.peek(1) == '/'))
         {
            pc.str.append(ctx.get());  /* store the '*' */
            pc.str.append(ctx.get());  /* store the '/' */

            tok_info ss;
            ctx.save(ss);
            int      oldsize = pc.str.size();

            /* If there is another C comment right after this one, combine them */
            while ((ctx.peek() == ' ') || (ctx.peek() == '\t'))
            {
               pc.str.append(ctx.get());
            }
            if ((ctx.peek() != '/') || (ctx.peek(1) != '*'))
            {
               /* undo the attempt to join */
               ctx.restore(ss);
               pc.str.resize(oldsize);
               break;
            }
         }

         ch = ctx.get();
         pc.str.append(ch);
         if ((ch == '\n') || (ch == '\r'))
         {
            pc.type = CT_COMMENT_MULTI;
            pc.nl_count++;

            if (ch == '\r')
            {
               if (ctx.peek() == '\n')
               {
                  cpd.le_counts[LE_CRLF]++;
                  pc.str.append(ctx.get());  /* store the '\n' */
               }
               else
               {
                  cpd.le_counts[LE_CR]++;
               }
            }
            else
            {
               cpd.le_counts[LE_LF]++;
            }
         }
      }
   }

   if (cpd.unc_off)
   {
      const char *ontext = cpd.settings[UO_enable_processing_cmt].str;
      if ((ontext == NULL) || !ontext[0])
      {
         ontext = UNCRUSTIFY_ON_TEXT;
      }

      if (pc.str.find(ontext) >= 0)
      {
         LOG_FMT(LBCTRL, "Found '%s' on line %lu\n", ontext, pc.orig_line);
         cpd.unc_off = false;
      }
   }
   else
   {
      const char *offtext = cpd.settings[UO_disable_processing_cmt].str;
      if ((offtext == NULL) || !offtext[0])
      {
         offtext = UNCRUSTIFY_OFF_TEXT;
      }

      if (pc.str.find(offtext) >= 0)
      {
         LOG_FMT(LBCTRL, "Found '%s' on line %lu\n", offtext, pc.orig_line);
         cpd.unc_off = true;
         // Issue #842
         cpd.unc_off_used = true;
      }
   }
   return(true);
} // parse_comment


/**
 * Figure of the length of the code placeholder at text, if present.
 * This is only for Xcode which sometimes inserts temporary code placeholder chunks, which in plaintext <#look like this#>.
 *
 * @param pc   The structure to update, str is an input.
 * @return     Whether a placeholder was parsed.
 */
static bool parse_code_placeholder(tok_ctx &ctx, chunk_t &pc)
{
   int last2 = 0, last1 = 0;

   if ((ctx.peek() != '<') || (ctx.peek(1) != '#'))
   {
      return(false);
   }

   ctx.save();

   /* account for opening two chars '<#' */
   pc.str = ctx.get();
   pc.str.append(ctx.get());

   /* grab everything until '#>', fail if not found. */
   while (ctx.more())
   {
      last2 = last1;
      last1 = ctx.get();
      pc.str.append(last1);

      if ((last2 == '#') && (last1 == '>'))
      {
         pc.type = CT_WORD;
         return(true);
      }
   }
   ctx.restore();
   return(false);
}


/**
 * Parse any attached suffix, which may be a user-defined literal suffix.
 * If for a string, explicitly exclude common format and scan specifiers, ie,
 * PRIx32 and SCNx64.
 */
static void parse_suffix(tok_ctx &ctx, chunk_t &pc, bool forstring = false)
{
   if (CharTable::IsKw1(ctx.peek()))
   {
      int      slen    = 0;
      int      oldsize = pc.str.size();
      tok_info ss;

      /* don't add the suffix if we see L" or L' or S" */
      int p1 = ctx.peek();
      int p2 = ctx.peek(1);
      if (forstring &&
          (((p1 == 'L') && ((p2 == '"') || (p2 == '\''))) ||
           ((p1 == 'S') && (p2 == '"'))))
      {
         return;
      }
      ctx.save(ss);
      while (ctx.more() && CharTable::IsKw2(ctx.peek()))
      {
         slen++;
         pc.str.append(ctx.get());
      }

      if (forstring && (slen >= 4) &&
          (pc.str.startswith("PRI", oldsize) ||
           pc.str.startswith("SCN", oldsize)))
      {
         ctx.restore(ss);
         pc.str.resize(oldsize);
      }
   }
}


static bool is_bin(int ch)
{
   return((ch == '0') || (ch == '1'));
}


static bool is_bin_(int ch)
{
   return(is_bin(ch) || (ch == '_'));
}


static bool is_oct(int ch)
{
   return((ch >= '0') && (ch <= '7'));
}


static bool is_oct_(int ch)
{
   return(is_oct(ch) || (ch == '_'));
}


static bool is_dec(int ch)
{
   return((ch >= '0') && (ch <= '9'));
}


static bool is_dec_(int ch)
{
   return(is_dec(ch) || (ch == '_'));
}


static bool is_hex(int ch)
{
   return(((ch >= '0') && (ch <= '9')) ||
          ((ch >= 'a') && (ch <= 'f')) ||
          ((ch >= 'A') && (ch <= 'F')));
}


static bool is_hex_(int ch)
{
   return(is_hex(ch) || (ch == '_'));
}


/**
 * Count the number of characters in the number.
 * The next bit of text starts with a number (0-9 or '.'), so it is a number.
 * Count the number of characters in the number.
 *
 * This should cover all number formats for all languages.
 * Note that this is not a strict parser. It will happily parse numbers in
 * an invalid format.
 *
 * For example, only D allows underscores in the numbers, but they are
 * allowed in all formats.
 *
 * @param pc   The structure to update, str is an input.
 * @return     Whether a number was parsed
 */
static bool parse_number(tok_ctx &ctx, chunk_t &pc)
{
   int  tmp;
   bool is_float;
   bool did_hex = false;

   /* A number must start with a digit or a dot, followed by a digit */
   if (!is_dec(ctx.peek()) &&
       ((ctx.peek() != '.') || !is_dec(ctx.peek(1))))
   {
      return(false);
   }

   is_float = (ctx.peek() == '.');
   if (is_float && (ctx.peek(1) == '.'))
   {
      return(false);
   }

   /* Check for Hex, Octal, or Binary
    * Note that only D and Pawn support binary, but who cares?
    */
   if (ctx.peek() == '0')
   {
      pc.str.append(ctx.get());  /* store the '0' */
      int     ch;
      chunk_t pc_temp;
      size_t  pc_length;

      pc_temp.str.append('0');
      // MS constant might have an "h" at the end. Look for it
      ctx.save();
      while (ctx.more() && CharTable::IsKw2(ctx.peek()))
      {
         ch = ctx.get();
         pc_temp.str.append(ch);
      }
      pc_length = pc_temp.len();
      ch        = pc_temp.str[pc_length - 1];
      ctx.restore();
      LOG_FMT(LGUY, "%s(%d): pc_temp:%s\n", __func__, __LINE__, pc_temp.text());
      if (ch == 'h')
      {
         // we have an MS hexadecimal number with "h" at the end
         LOG_FMT(LGUY, "%s(%d): MS hexadecimal number\n", __func__, __LINE__);
         did_hex = true;
         do
         {
            pc.str.append(ctx.get()); /* store the rest */
         } while (is_hex_(ctx.peek()));
         pc.str.append(ctx.get());    /* store the h */
         LOG_FMT(LGUY, "%s(%d): pc:%s\n", __func__, __LINE__, pc.text());
      }
      else
      {
         switch (unc_toupper(ctx.peek()))
         {
         case 'X':               /* hex */
            did_hex = true;
            do
            {
               pc.str.append(ctx.get());  /* store the 'x' and then the rest */
            } while (is_hex_(ctx.peek()));
            break;

         case 'B':               /* binary */
            do
            {
               pc.str.append(ctx.get());  /* store the 'b' and then the rest */
            } while (is_bin_(ctx.peek()));
            break;

         case '0':                /* octal or decimal */
         case '1':
         case '2':
         case '3':
         case '4':
         case '5':
         case '6':
         case '7':
         case '8':
         case '9':
            do
            {
               pc.str.append(ctx.get());
            } while (is_oct_(ctx.peek()));
            break;

         default:
            /* either just 0 or 0.1 or 0UL, etc */
            break;
         }
      }
   }
   else
   {
      /* Regular int or float */
      while (is_dec_(ctx.peek()))
      {
         pc.str.append(ctx.get());
      }
   }

   /* Check if we stopped on a decimal point & make sure it isn't '..' */
   if ((ctx.peek() == '.') && (ctx.peek(1) != '.'))
   {
      pc.str.append(ctx.get());
      is_float = true;
      if (did_hex)
      {
         while (is_hex_(ctx.peek()))
         {
            pc.str.append(ctx.get());
         }
      }
      else
      {
         while (is_dec_(ctx.peek()))
         {
            pc.str.append(ctx.get());
         }
      }
   }

   /* Check exponent
    * Valid exponents per language (not that it matters):
    * C/C++/D/Java: eEpP
    * C#/Pawn:      eE
    */
   tmp = unc_toupper(ctx.peek());
   if ((tmp == 'E') || (tmp == 'P'))
   {
      is_float = true;
      pc.str.append(ctx.get());
      if ((ctx.peek() == '+') || (ctx.peek() == '-'))
      {
         pc.str.append(ctx.get());
      }
      while (is_dec_(ctx.peek()))
      {
         pc.str.append(ctx.get());
      }
   }

   /* Check the suffixes
    * Valid suffixes per language (not that it matters):
    *        Integer       Float
    * C/C++: uUlL64        lLfF
    * C#:    uUlL          fFdDMm
    * D:     uUL           ifFL
    * Java:  lL            fFdD
    * Pawn:  (none)        (none)
    *
    * Note that i, f, d, and m only appear in floats.
    */
   while (1)
   {
      tmp = unc_toupper(ctx.peek());
      if ((tmp == 'I') || (tmp == 'F') || (tmp == 'D') || (tmp == 'M'))
      {
         is_float = true;
      }
      else if ((tmp != 'L') && (tmp != 'U'))
      {
         break;
      }
      pc.str.append(ctx.get());
   }

   /* skip the Microsoft-specific '64' suffix */
   if ((ctx.peek() == '6') && (ctx.peek(1) == '4'))
   {
      pc.str.append(ctx.get());
      pc.str.append(ctx.get());
   }

   pc.type = is_float ? CT_NUMBER_FP : CT_NUMBER;

   /* If there is anything left, then we are probably dealing with garbage or
    * some sick macro junk. Eat it.
    */
   parse_suffix(ctx, pc);

   return(true);
} // parse_number


/**
 * Count the number of characters in a quoted string.
 * The next bit of text starts with a quote char " or ' or <.
 * Count the number of characters until the matching character.
 *
 * @param pc   The structure to update, str is an input.
 * @return     Whether a string was parsed
 */
static bool parse_string(tok_ctx &ctx, chunk_t &pc, int quote_idx, bool allow_escape)
{
   bool escaped = false;
   int  end_ch;
   char escape_char        = cpd.settings[UO_string_escape_char].n;
   char escape_char2       = cpd.settings[UO_string_escape_char2].n;
   bool should_escape_tabs = cpd.settings[UO_string_replace_tab_chars].b && (cpd.lang_flags & LANG_ALLC);

   pc.str.clear();
   while (quote_idx-- > 0)
   {
      pc.str.append(ctx.get());
   }

   pc.type = CT_STRING;
   end_ch  = CharTable::Get(ctx.peek()) & 0xff;
   pc.str.append(ctx.get());  /* store the " */

   while (ctx.more())
   {
      int lastcol = ctx.c.col;
      int ch      = ctx.get();

      if ((ch == '\t') && should_escape_tabs)
      {
         ctx.c.col = lastcol + 2;
         pc.str.append(escape_char);
         pc.str.append('t');
         continue;
      }

      pc.str.append(ch);
      if (ch == '\n')
      {
         pc.nl_count++;
         pc.type = CT_STRING_MULTI;
         escaped = false;
         continue;
      }
      if ((ch == '\r') && (ctx.peek() != '\n'))
      {
         pc.str.append(ctx.get());
         pc.nl_count++;
         pc.type = CT_STRING_MULTI;
         escaped = false;
         continue;
      }
      if (!escaped)
      {
         if (ch == escape_char)
         {
            escaped = (escape_char != 0);
         }
         else if ((ch == escape_char2) && (ctx.peek() == end_ch))
         {
            escaped = allow_escape;
         }
         else if (ch == end_ch)
         {
            break;
         }
      }
      else
      {
         escaped = false;
      }
   }

   parse_suffix(ctx, pc, true);
   return(true);
} // parse_string


/**
 * Literal string, ends with single "
 * Two "" don't end the string.
 *
 * @param pc   The structure to update, str is an input.
 * @return     Whether a string was parsed
 */
static bool parse_cs_string(tok_ctx &ctx, chunk_t &pc)
{
   pc.str = ctx.get();
   pc.str.append(ctx.get());
   pc.type = CT_STRING;

   bool should_escape_tabs = cpd.settings[UO_string_replace_tab_chars].b;

   /* go until we hit a zero (end of file) or a single " */
   while (ctx.more())
   {
      int ch = ctx.get();
      pc.str.append(ch);
      if ((ch == '\n') || (ch == '\r'))
      {
         pc.type = CT_STRING_MULTI;
         pc.nl_count++;
      }
      else if (ch == '\t')
      {
         if (should_escape_tabs && !cpd.warned_unable_string_replace_tab_chars)
         {
            cpd.warned_unable_string_replace_tab_chars = true;

            log_sev_t warnlevel = (log_sev_t)cpd.settings[UO_warn_level_tabs_found_in_verbatim_string_literals].n;

            /* a tab char can't be replaced with \\t because escapes don't work in here-strings. best we can do is warn. */
            LOG_FMT(warnlevel, "%s:%lu Detected non-replaceable tab char in literal string\n", cpd.filename, pc.orig_line);
            if (warnlevel < LWARN)
            {
               cpd.error_count++;
            }
         }
      }
      else if (ch == '"')
      {
         if (ctx.peek() == '"')
         {
            pc.str.append(ctx.get());
         }
         else
         {
            break;
         }
      }
   }

   return(true);
} // parse_cs_string


/**
 * Interpolated strings start with $" end with a single "
 * Double quotes are escaped by doubling.
 * Need to track embedded { } pairs and ignore anything between.
 *
 * @param pc   The structure to update, str is an input.
 * @return     Whether a string was parsed
 */
static bool parse_cs_interpolated_string(tok_ctx &ctx, chunk_t &pc)
{
   pc.str = ctx.get();        // '$'
   pc.str.append(ctx.get());  // '"'
   pc.type = CT_STRING;

   int depth = 0;

   /* go until we hit a zero (end of file) or a single " */
   while (ctx.more())
   {
      int ch = ctx.get();
      pc.str.append(ch);

      /* if we are inside a { }, then we only look for a } */
      if (depth > 0)
      {
         if (ch == '}')
         {
            if (ctx.peek() == '}')
            {
               // }} doesn't decrease the depth
               pc.str.append(ctx.get());  // '{'
            }
            else
            {
               depth--;
            }
         }
      }
      else
      {
         if (ch == '{')
         {
            if (ctx.peek() == '{')
            {
               // {{ doesn't increase the depth
               pc.str.append(ctx.get());
            }
            else
            {
               depth++;
            }
         }
         else if (ch == '"')
         {
            if (ctx.peek() == '"')
            {
               pc.str.append(ctx.get());
            }
            else
            {
               break;
            }
         }
      }
   }

   return(true);
} // parse_cs_interpolated_string


/**
 * VALA verbatim string, ends with three quotes (""")
 *
 * @param pc   The structure to update, str is an input.
 */
static void parse_verbatim_string(tok_ctx &ctx, chunk_t &pc)
{
   pc.type = CT_STRING;

   // consume the initial """
   pc.str = ctx.get();
   pc.str.append(ctx.get());
   pc.str.append(ctx.get());

   /* go until we hit a zero (end of file) or a """ */
   while (ctx.more())
   {
      int ch = ctx.get();
      pc.str.append(ch);
      if ((ch == '"') &&
          (ctx.peek() == '"') &&
          (ctx.peek(1) == '"'))
      {
         pc.str.append(ctx.get());
         pc.str.append(ctx.get());
         break;
      }
      if ((ch == '\n') || (ch == '\r'))
      {
         pc.type = CT_STRING_MULTI;
         pc.nl_count++;
      }
   }
}


static bool tag_compare(const deque<int> &d, int a_idx, int b_idx, int len)
{
   if (a_idx != b_idx)
   {
      while (len-- > 0)
      {
         if (d[a_idx] != d[b_idx])
         {
            return(false);
         }
      }
   }
   return(true);
}


/**
 * Parses a C++0x 'R' string. R"( xxx )" R"tag(  )tag" u8R"(x)" uR"(x)"
 * Newlines may be in the string.
 */
static bool parse_cr_string(tok_ctx &ctx, chunk_t &pc, int q_idx)
{
   int cnt;
   int tag_idx = ctx.c.idx + q_idx + 1;
   int tag_len = 0;

   ctx.save();

   /* Copy the prefix + " to the string */
   pc.str.clear();
   cnt = q_idx + 1;
   while (cnt--)
   {
      pc.str.append(ctx.get());
   }

   /* Add the tag and get the length of the tag */
   while (ctx.more() && (ctx.peek() != '('))
   {
      tag_len++;
      pc.str.append(ctx.get());
   }
   if (ctx.peek() != '(')
   {
      ctx.restore();
      return(false);
   }

   pc.type = CT_STRING;
   while (ctx.more())
   {
      if ((ctx.peek() == ')') &&
          (ctx.peek(tag_len + 1) == '"') &&
          tag_compare(ctx.data, tag_idx, ctx.c.idx + 1, tag_len))
      {
         cnt = tag_len + 2;   /* for the )" */
         while (cnt--)
         {
            pc.str.append(ctx.get());
         }
         parse_suffix(ctx, pc);
         return(true);
      }
      if (ctx.peek() == '\n')
      {
         pc.str.append(ctx.get());
         pc.nl_count++;
         pc.type = CT_STRING_MULTI;
      }
      else
      {
         pc.str.append(ctx.get());
      }
   }
   ctx.restore();
   return(false);
} // parse_cr_string


/**
 * Count the number of characters in a word.
 * The first character is already valid for a keyword
 *
 * @param pc   The structure to update, str is an input.
 * @return     Whether a word was parsed (always true)
 */
bool parse_word(tok_ctx &ctx, chunk_t &pc, bool skipcheck)
{
   int             ch;
   static unc_text intr_txt("@interface");

   /* The first character is already valid */
   pc.str.clear();
   pc.str.append(ctx.get());

   while (ctx.more())
   {
      ch = ctx.peek();
      if (CharTable::IsKw2(ch))
      {
         pc.str.append(ctx.get());
      }
      else if ((ch == '\\') && (unc_tolower(ctx.peek(1)) == 'u'))
      {
         pc.str.append(ctx.get());
         pc.str.append(ctx.get());
         skipcheck = true;
      }
      else
      {
         break;
      }

      /* HACK: Non-ASCII character are only allowed in identifiers */
      if (ch > 0x7f)
      {
         skipcheck = true;
      }
   }
   pc.type = CT_WORD;

   if (skipcheck)
   {
      return(true);
   }

   /* Detect pre-processor functions now */
   if ((cpd.in_preproc == CT_PP_DEFINE) &&
       (cpd.preproc_ncnl_count == 1))
   {
      if (ctx.peek() == '(')
      {
         pc.type = CT_MACRO_FUNC;
      }
      else
      {
         pc.type = CT_MACRO;
      }
   }
   else
   {
      /* '@interface' is reserved, not an interface itself */
      if ((cpd.lang_flags & LANG_JAVA) && pc.str.startswith("@") &&
          !pc.str.equals(intr_txt))
      {
         pc.type = CT_ANNOTATION;
      }
      else
      {
         /* Turn it into a keyword now */
         pc.type = find_keyword_type(pc.text(), pc.str.size());
      }
   }

   return(true);
} // parse_word


/**
 * Count the number of whitespace characters.
 *
 * @param pc   The structure to update, str is an input.
 * @return     Whether whitespace was parsed
 */
static bool parse_whitespace(tok_ctx &ctx, chunk_t &pc)
{
   int nl_count = 0;
   int ch       = -2;

   /* REVISIT: use a better whitespace detector? */
   while (ctx.more() && unc_isspace(ctx.peek()))
   {
      ch = ctx.get();   /* throw away the whitespace char */
      switch (ch)
      {
      case '\r':
         if (ctx.expect('\n'))
         {
            /* CRLF ending */
            cpd.le_counts[LE_CRLF]++;
         }
         else
         {
            /* CR ending */
            cpd.le_counts[LE_CR]++;
         }
         nl_count++;
         pc.orig_prev_sp = 0;
         break;

      case '\n':
         /* LF ending */
         cpd.le_counts[LE_LF]++;
         nl_count++;
         pc.orig_prev_sp = 0;
         break;

      case '\t':
         pc.orig_prev_sp += calc_next_tab_column(cpd.column, cpd.settings[UO_input_tab_size].n) - cpd.column;
         break;

      case ' ':
         pc.orig_prev_sp++;
         break;

      default:
         break;
      }
   }

   if (ch != -2)
   {
      pc.str.clear();
      pc.nl_count  = nl_count;
      pc.type      = nl_count ? CT_NEWLINE : CT_WHITESPACE;
      pc.after_tab = (ctx.c.last_ch == '\t');
      return(true);
   }
   return(false);
} // parse_whitespace


/**
 * Called when we hit a backslash.
 * If there is nothing but whitespace until the newline, then this is a
 * backslash newline
 */
static bool parse_bs_newline(tok_ctx &ctx, chunk_t &pc)
{
   ctx.save();
   ctx.get(); /* skip the '\' */

   int ch;
   while (ctx.more() && unc_isspace(ch = ctx.peek()))
   {
      ctx.get();
      if ((ch == '\r') || (ch == '\n'))
      {
         if (ch == '\r')
         {
            ctx.expect('\n');
         }
         pc.str      = "\\";
         pc.type     = CT_NL_CONT;
         pc.nl_count = 1;
         return(true);
      }
   }

   ctx.restore();
   return(false);
}


/**
 * Parses any number of tab or space chars followed by a newline.
 * Does not change pc.len if a newline isn't found.
 * This is not the same as parse_whitespace() because it only consumes until
 * a single newline is encountered.
 */
static bool parse_newline(tok_ctx &ctx)
{
   ctx.save();

   /* Eat whitespace */
   while ((ctx.peek() == ' ') || (ctx.peek() == '\t'))
   {
      ctx.get();
   }
   if ((ctx.peek() == '\r') || (ctx.peek() == '\n'))
   {
      if (!ctx.expect('\n'))
      {
         ctx.get();
         ctx.expect('\n');
      }
      return(true);
   }
   ctx.restore();
   return(false);
}


/**
 * PAWN #define is different than C/C++.
 *   #define PATTERN REPLACEMENT_TEXT
 * The PATTERN may not contain a space or '[' or ']'.
 * A generic whitespace check should be good enough.
 * Do not change the pattern.
 */
static void parse_pawn_pattern(tok_ctx &ctx, chunk_t &pc, c_token_t tt)
{
   pc.str.clear();
   pc.type = tt;
   while (!unc_isspace(ctx.peek()))
   {
      /* end the pattern on an escaped newline */
      if (ctx.peek() == '\\')
      {
         int ch = ctx.peek(1);
         if ((ch == '\n') || (ch == '\r'))
         {
            break;
         }
      }
      pc.str.append(ctx.get());
   }
}


static bool parse_ignored(tok_ctx &ctx, chunk_t &pc)
{
   int nl_count = 0;

   /* Parse off newlines/blank lines */
   while (parse_newline(ctx))
   {
      nl_count++;
   }
   if (nl_count > 0)
   {
      pc.nl_count = nl_count;
      pc.type     = CT_NEWLINE;
      return(true);
   }

   /* See if the UO_enable_processing_cmt text is on this line */
   ctx.save();
   pc.str.clear();
   while (ctx.more() &&
          (ctx.peek() != '\r') &&
          (ctx.peek() != '\n'))
   {
      pc.str.append(ctx.get());
   }
   if (pc.str.size() == 0)
   {
      /* end of file? */
      return(false);
   }
   /* Note that we aren't actually making sure this is in a comment, yet */
   const char *ontext = cpd.settings[UO_enable_processing_cmt].str;
   if (ontext == NULL)
   {
      ontext = UNCRUSTIFY_ON_TEXT;
   }
   if (pc.str.find(ontext) < 0)
   {
      pc.type = CT_IGNORED;
      return(true);
   }
   ctx.restore();

   /* parse off whitespace leading to the comment */
   if (parse_whitespace(ctx, pc))
   {
      pc.type = CT_IGNORED;
      return(true);
   }

   /* Look for the ending comment and let it pass */
   if (parse_comment(ctx, pc) && !cpd.unc_off)
   {
      return(true);
   }

   /* Reset the chunk & scan to until a newline */
   pc.str.clear();
   while (ctx.more() &&
          (ctx.peek() != '\r') &&
          (ctx.peek() != '\n'))
   {
      pc.str.append(ctx.get());
   }
   if (pc.str.size() > 0)
   {
      pc.type = CT_IGNORED;
      return(true);
   }
   return(false);
} // parse_ignored


/**
 * Skips the next bit of whatever and returns the type of block.
 *
 * pc.str is the input text.
 * pc.len in the output length.
 * pc.type is the output type
 * pc.column is output column
 *
 * @param pc      The structure to update, str is an input.
 * @return        true/false - whether anything was parsed
 */
static bool parse_next(tok_ctx &ctx, chunk_t &pc)
{
   const chunk_tag_t *punc;
   int               ch1;

   //chunk_t           pc_temp;

   if (!ctx.more())
   {
      //fprintf(stderr, "All done!\n");
      return(false);
   }

   /* Save off the current column */
   pc.orig_line = ctx.c.row;
   pc.column    = ctx.c.col;
   pc.orig_col  = ctx.c.col;
   pc.type      = CT_NONE;
   pc.nl_count  = 0;
   pc.flags     = 0;

   /* If it is turned off, we put everything except newlines into CT_UNKNOWN */
   if (cpd.unc_off)
   {
      if (parse_ignored(ctx, pc))
      {
         return(true);
      }
   }

   /**
    * Parse whitespace
    */
   if (parse_whitespace(ctx, pc))
   {
      return(true);
   }

   /**
    * Handle unknown/unhandled preprocessors
    */
   if ((cpd.in_preproc > CT_PP_BODYCHUNK) &&
       (cpd.in_preproc <= CT_PP_OTHER))
   {
      pc.str.clear();
      tok_info ss;
      ctx.save(ss);
      /* Chunk to a newline or comment */
      pc.type = CT_PREPROC_BODY;
      int last = 0;
      while (ctx.more())
      {
         int ch = ctx.peek();

         if ((ch == '\n') || (ch == '\r'))
         {
            /* Back off if this is an escaped newline */
            if (last == '\\')
            {
               ctx.restore(ss);
               pc.str.pop_back();
            }
            break;
         }

         /* Quit on a C++ comment start */
         if ((ch == '/') && (ctx.peek(1) == '/'))
         {
            break;
         }
         last = ch;
         ctx.save(ss);

         pc.str.append(ctx.get());
      }
      if (pc.str.size() > 0)
      {
         return(true);
      }
   }

   /**
    * Detect backslash-newline
    */
   if ((ctx.peek() == '\\') && parse_bs_newline(ctx, pc))
   {
      return(true);
   }

   /**
    * Parse comments
    */
   if (parse_comment(ctx, pc))
   {
      return(true);
   }

   /* Parse code placeholders */
   if (parse_code_placeholder(ctx, pc))
   {
      return(true);
   }

   /* Check for C# literal strings, ie @"hello" and identifiers @for*/
   if ((cpd.lang_flags & LANG_CS) && (ctx.peek() == '@'))
   {
      if (ctx.peek(1) == '"')
      {
         parse_cs_string(ctx, pc);
         return(true);
      }
      /* check for non-keyword identifiers such as @if @switch, etc */
      if (CharTable::IsKw1(ctx.peek(1)))
      {
         parse_word(ctx, pc, true);
         return(true);
      }
   }

   /* Check for C# Interpolated strings */
   if ((cpd.lang_flags & LANG_CS) && (ctx.peek() == '$') && (ctx.peek(1) == '"'))
   {
      parse_cs_interpolated_string(ctx, pc);
      return(true);
   }

   /* handle VALA """ strings """ */
   if ((cpd.lang_flags & LANG_VALA) &&
       (ctx.peek() == '"') &&
       (ctx.peek(1) == '"') &&
       (ctx.peek(2) == '"'))
   {
      parse_verbatim_string(ctx, pc);
      return(true);
   }

   /* handle C++0x strings u8"x" u"x" U"x" R"x" u8R"XXX(I'm a "raw UTF-8" string.)XXX" */
   int ch = ctx.peek();
   if ((cpd.lang_flags & LANG_CPP) &&
       ((ch == 'u') || (ch == 'U') || (ch == 'R')))
   {
      int  idx     = 0;
      bool is_real = false;

      if ((ch == 'u') && (ctx.peek(1) == '8'))
      {
         idx = 2;
      }
      else if (unc_tolower(ch) == 'u')
      {
         idx++;
      }

      if (ctx.peek(idx) == 'R')
      {
         idx++;
         is_real = true;
      }
      if (ctx.peek(idx) == '"')
      {
         if (is_real)
         {
            if (parse_cr_string(ctx, pc, idx))
            {
               return(true);
            }
         }
         else
         {
            if (parse_string(ctx, pc, idx, true))
            {
               parse_suffix(ctx, pc, true);
               return(true);
            }
         }
      }
   }

   /* PAWN specific stuff */
   if (cpd.lang_flags & LANG_PAWN)
   {
      if ((cpd.preproc_ncnl_count == 1) &&
          ((cpd.in_preproc == CT_PP_DEFINE) ||
           (cpd.in_preproc == CT_PP_EMIT)))
      {
         parse_pawn_pattern(ctx, pc, CT_MACRO);
         return(true);
      }
      /* Check for PAWN strings: \"hi" or !"hi" or !\"hi" or \!"hi" */
      if ((ctx.peek() == '\\') || (ctx.peek() == '!'))
      {
         if (ctx.peek(1) == '"')
         {
            parse_string(ctx, pc, 1, (ctx.peek() == '!'));
            return(true);
         }
         else if (((ctx.peek(1) == '\\') || (ctx.peek(1) == '!')) &&
                  (ctx.peek(2) == '"'))
         {
            parse_string(ctx, pc, 2, false);
            return(true);
         }
      }

      /* handle PAWN preprocessor args %0 .. %9 */
      if ((cpd.in_preproc == CT_PP_DEFINE) &&
          (ctx.peek() == '%') &&
          unc_isdigit(ctx.peek(1)))
      {
         pc.str.clear();
         pc.str.append(ctx.get());
         pc.str.append(ctx.get());
         pc.type = CT_WORD;
         return(true);
      }
   }

   /**
    * Parse strings and character constants
    */

//parse_word(ctx, pc_temp, true);
//ctx.restore(ctx.c);
   if (parse_number(ctx, pc))
   {
      return(true);
   }

   if (cpd.lang_flags & LANG_D)
   {
      /* D specific stuff */
      if (d_parse_string(ctx, pc))
      {
         return(true);
      }
   }
   else
   {
      /* Not D stuff */

      /* Check for L'a', L"abc", 'a', "abc", <abc> strings */
      ch  = ctx.peek();
      ch1 = ctx.peek(1);
      if ((((ch == 'L') || (ch == 'S')) &&
           ((ch1 == '"') || (ch1 == '\''))) ||
          (ch == '"') ||
          (ch == '\'') ||
          ((ch == '<') && (cpd.in_preproc == CT_PP_INCLUDE)))
      {
         parse_string(ctx, pc, unc_isalpha(ch) ? 1 : 0, true);
         return(true);
      }

      if ((ch == '<') && (cpd.in_preproc == CT_PP_DEFINE))
      {
         if (chunk_get_tail()->type == CT_MACRO)
         {
            /* We have "#define XXX <", assume '<' starts an include string */
            parse_string(ctx, pc, 0, false);
            return(true);
         }
      }
   }

   /* Check for Objective C literals and VALA identifiers ('@1', '@if')*/
   if ((cpd.lang_flags & (LANG_OC | LANG_VALA)) && (ctx.peek() == '@'))
   {
      int nc = ctx.peek(1);
      if ((nc == '"') || (nc == '\''))
      {
         /* literal string */
         parse_string(ctx, pc, 1, true);
         return(true);
      }
      else if ((nc >= '0') && (nc <= '9'))
      {
         /* literal number */
         pc.str.append(ctx.get());  /* store the '@' */
         parse_number(ctx, pc);
         return(true);
      }
   }

   /* Check for pawn/ObjectiveC/Java and normal identifiers */
   if (CharTable::IsKw1(ctx.peek()) ||
       ((ctx.peek() == '\\') && (unc_tolower(ctx.peek(1)) == 'u')) ||
       ((ctx.peek() == '@') && CharTable::IsKw1(ctx.peek(1))))
   {
      parse_word(ctx, pc, false);
      return(true);
   }

   /* see if we have a punctuator */
   char punc_txt[4];
   punc_txt[0] = ctx.peek();
   punc_txt[1] = ctx.peek(1);
   punc_txt[2] = ctx.peek(2);
   punc_txt[3] = ctx.peek(3);
   if ((punc = find_punctuator(punc_txt, cpd.lang_flags)) != NULL)
   {
      int cnt = strlen(punc->tag);
      while (cnt--)
      {
         pc.str.append(ctx.get());
      }
      pc.type   = punc->type;
      pc.flags |= PCF_PUNCTUATOR;
      return(true);
   }

   /* throw away this character */
   pc.type = CT_UNKNOWN;
   pc.str.append(ctx.get());

   LOG_FMT(LWARN, "%s:%lu Garbage in col %d: %x\n",
           cpd.filename, pc.orig_line, (int)ctx.c.col, pc.str[0]);
   cpd.error_count++;
   return(true);
} // parse_next


/**
 * This function parses or tokenizes the whole buffer into a list.
 * It has to do some tricks to parse preprocessors.
 *
 * If output_text() were called immediately after, two things would happen:
 *  - trailing whitespace are removed.
 *  - leading space & tabs are converted to the appropriate format.
 *
 * All the tokens are inserted before ref. If ref is NULL, they are inserted
 * at the end of the list.  Line numbers are relative to the start of the data.
 */
void tokenize(const deque<int> &data, chunk_t *ref)
{
   tok_ctx            ctx(data);
   chunk_t            chunk;
   chunk_t            *pc    = NULL;
   chunk_t            *rprev = NULL;
   struct parse_frame frm;
   bool               last_was_tab = false;
   int                prev_sp      = 0;

   cpd.unc_stage = US_TOKENIZE;

   memset(&frm, 0, sizeof(frm));

   while (ctx.more())
   {
      chunk.reset();
      if (!parse_next(ctx, chunk))
      {
         LOG_FMT(LERR, "%s:%d Bailed before the end?\n",
                 cpd.filename, ctx.c.row);
         cpd.error_count++;
         break;
      }

      /* Don't create an entry for whitespace */
      if (chunk.type == CT_WHITESPACE)
      {
         last_was_tab = chunk.after_tab;
         prev_sp      = chunk.orig_prev_sp;
         continue;
      }
      chunk.orig_prev_sp = prev_sp;
      prev_sp            = 0;

      if (chunk.type == CT_NEWLINE)
      {
         last_was_tab    = chunk.after_tab;
         chunk.after_tab = false;
         chunk.str.clear();
      }
      else if (chunk.type == CT_NL_CONT)
      {
         last_was_tab    = chunk.after_tab;
         chunk.after_tab = false;
         chunk.str       = "\\\n";
      }
      else
      {
         chunk.after_tab = last_was_tab;
         last_was_tab    = false;
      }

      /* Strip trailing whitespace (for CPP comments and PP blocks) */
      while ((chunk.str.size() > 0) &&
             ((chunk.str[chunk.str.size() - 1] == ' ') ||
              (chunk.str[chunk.str.size() - 1] == '\t')))
      {
         // If comment contains backslash '\' followed by whitespace chars, keep last one;
         // this will prevent it from turning '\' into line continuation.
         if ((chunk.str.size() > 1) && (chunk.str[chunk.str.size() - 2] == '\\'))
         {
            break;
         }
         chunk.str.pop_back();
      }

      /* Store off the end column */
      chunk.orig_col_end = ctx.c.col;

      /* Add the chunk to the list */
      rprev = pc;
      if (rprev != NULL)
      {
         chunk_flags_set(pc, rprev->flags & PCF_COPY_FLAGS);

         /* a newline can't be in a preprocessor */
         if (pc->type == CT_NEWLINE)
         {
            chunk_flags_clr(pc, PCF_IN_PREPROC);
         }
      }
      if (ref != NULL)
      {
         chunk.flags |= PCF_INSERTED;
      }
      else
      {
         chunk.flags &= ~PCF_INSERTED;
      }
      pc = chunk_add_before(&chunk, ref);

      /* A newline marks the end of a preprocessor */
      if (pc->type == CT_NEWLINE) // || (pc->type == CT_COMMENT_MULTI))
      {
         cpd.in_preproc         = CT_NONE;
         cpd.preproc_ncnl_count = 0;
      }

      /* Special handling for preprocessor stuff */
      if (cpd.in_preproc != CT_NONE)
      {
         chunk_flags_set(pc, PCF_IN_PREPROC);

         /* Count words after the preprocessor */
         if (!chunk_is_comment(pc) && !chunk_is_newline(pc))
         {
            cpd.preproc_ncnl_count++;
         }

         /* Figure out the type of preprocessor for #include parsing */
         if (cpd.in_preproc == CT_PREPROC)
         {
            if ((pc->type < CT_PP_DEFINE) || (pc->type > CT_PP_OTHER))
            {
               set_chunk_type(pc, CT_PP_OTHER);
            }
            cpd.in_preproc = pc->type;
         }
      }
      else
      {
         /* Check for a preprocessor start */
         if ((pc->type == CT_POUND) &&
             ((rprev == NULL) || (rprev->type == CT_NEWLINE)))
         {
            set_chunk_type(pc, CT_PREPROC);
            pc->flags     |= PCF_IN_PREPROC;
            cpd.in_preproc = CT_PREPROC;
         }
      }
      if (pc->type == CT_NEWLINE)
      {
         LOG_FMT(LGUY, "%s(%d): (%lu)<NL> col=%lu\n",
                 __func__, __LINE__, pc->orig_line, pc->orig_col);
      }
      else
      {
<<<<<<< HEAD
         LOG_FMT(LGUY, "%s(%d): text():%s, type:%s, orig_col=%lu, orig_col_end=%d\n",
                 __func__, __LINE__, pc->text(), get_token_name(pc->type), pc->orig_col, pc->orig_col_end);
=======
         LOG_FMT(LGUY, "%s(%d): text():%s, type:%s, orig_line=%d, orig_col=%d, orig_col_end=%d\n",
                 __func__, __LINE__, pc->text(), get_token_name(pc->type),
                 pc->orig_line, pc->orig_col, pc->orig_col_end);
>>>>>>> 11ec2a30
      }
   }

   /* Set the cpd.newline string for this file */
   if ((cpd.settings[UO_newlines].le == LE_LF) ||
       ((cpd.settings[UO_newlines].le == LE_AUTO) &&
        (cpd.le_counts[LE_LF] >= cpd.le_counts[LE_CRLF]) &&
        (cpd.le_counts[LE_LF] >= cpd.le_counts[LE_CR])))
   {
      /* LF line ends */
      cpd.newline = "\n";
      LOG_FMT(LLINEENDS, "Using LF line endings\n");
   }
   else if ((cpd.settings[UO_newlines].le == LE_CRLF) ||
            ((cpd.settings[UO_newlines].le == LE_AUTO) &&
             (cpd.le_counts[LE_CRLF] >= cpd.le_counts[LE_LF]) &&
             (cpd.le_counts[LE_CRLF] >= cpd.le_counts[LE_CR])))
   {
      /* CRLF line ends */
      cpd.newline = "\r\n";
      LOG_FMT(LLINEENDS, "Using CRLF line endings\n");
   }
   else
   {
      /* CR line ends */
      cpd.newline = "\r";
      LOG_FMT(LLINEENDS, "Using CR line endings\n");
   }
} // tokenize


// /**
//  * A simplistic fixed-sized needle in the fixed-size haystack string search.
//  */
// int str_find(const char *needle, int needle_len,
//              const char *haystack, int haystack_len)
// {
//    int idx;
//
//    for (idx = 0; idx < (haystack_len - needle_len); idx++)
//    {
//       if (memcmp(needle, haystack + idx, needle_len) == 0)
//       {
//          return(idx);
//       }
//    }
//    return(-1);
// }<|MERGE_RESOLUTION|>--- conflicted
+++ resolved
@@ -1943,14 +1943,8 @@
       }
       else
       {
-<<<<<<< HEAD
          LOG_FMT(LGUY, "%s(%d): text():%s, type:%s, orig_col=%lu, orig_col_end=%d\n",
                  __func__, __LINE__, pc->text(), get_token_name(pc->type), pc->orig_col, pc->orig_col_end);
-=======
-         LOG_FMT(LGUY, "%s(%d): text():%s, type:%s, orig_line=%d, orig_col=%d, orig_col_end=%d\n",
-                 __func__, __LINE__, pc->text(), get_token_name(pc->type),
-                 pc->orig_line, pc->orig_col, pc->orig_col_end);
->>>>>>> 11ec2a30
       }
    }
 

<<<<<<< HEAD
Bugfix:
 - Issue #679 is fixed
=======
Change highlights in uncrustify-0.xx (x 2016)
-------------------------------------------------------------------------------

New:

New options:
  - indent_using_block                             Oct 20

Bugfix:
 - Proposal #679 is implemented
>>>>>>> 6e291c76

Change highlights in uncrustify-0.64 (October 2016)
-------------------------------------------------------------------------------

New:
 - Support for new C#6 language elements. (Bug #672)
    Expression filter with the keyword 'when' in try/catch is now supported.
    Null conditional operator (?.) is now supported.

New options:
 - align_var_class_span                             Aug 23
 - align_var_class_thresh                           Aug 23
 - align_var_class_gap                              Aug 23
 - pos_enum_comma                                   Aug 14
 - indent_token_after_brace                         Aug  3
 - cmt_multi_first_len_minimum                      Aug  2
 - nl_enum_own_lines                                Aug  1
 - nl_func_class_scope                              Jul 26
 - nl_squeeze_ifdef_top_level                       Jul 24
 - sp_super_paren                                   Jul 21
 - sp_this_paren                                    Jul 21
 - sp_angle_paren_empty                             Jul 21
 - sp_after_operator_sym_empty                      Jul 20
 - sp_skip_vbrace_tokens                            Jul 13
 - indent_cs_delegate_brace                         Jul  9
 - cmt_insert_before_inlines                        Jun 29
 - cmt_insert_before_ctor_dtor                      Jun 29
 - mod_full_brace_if_chain_only                     Jun 28
 - nl_func_decl_start_multi_line                    Jun 28
 - nl_func_def_start_multi_line                     Jun 28
 - nl_func_decl_args_multi_line                     Jun 28
 - nl_func_def_args_multi_line                      Jun 28
 - nl_func_decl_end_multi_line                      Jun 28
 - nl_func_def_end_multi_line                       Jun 28
 - nl_func_call_start_multi_line                    Jun 28
 - nl_func_call_args_multi_line                     Jun 28
 - nl_func_call_end_multi_line                      Jun 28
 - use_options_overriding_for_qt_macros             Jun 16
 - sp_func_def_paren_empty                          Jun 15
 - sp_func_proto_paren_empty                        Jun 15
 - sp_func_class_paren_empty                        Jun 15
 - nl_oc_block_brace                                May 26
 - nl_split_if_one_liner                            May 26
 - nl_split_for_one_line                            May 24
 - nl_split_while_one_liner                         May 24
 - nl_after_func_class_proto                        May 12
 - nl_after_func_class_proto_group                  May 12 2016

Bugfix:
 - Bugs #620, #651, #654, #662, #663, #664, #670, #671, #672, #674 are fixed
 - Issues #322, #323, #359, #405, #408, #412, #478, #481, #495, #503, #509, #512, #513, #514,
    #518, #519, #520, #521, #522, #524, #529, #530, #533, #536, #539, #542,
    #543, #544, #546, #568 are fixed
 - Proposals #409, #477 are implemented
 - Issue #411 is partialy fixed


Change highlights in uncrustify-0.63 (Mar 2016)
-------------------------------------------------------------------------------

New:
 - The branch uncrustify4Qt is now merged.
 - A configuration file for the sources of uncrustify is provided:
     forUncrustifySources.cfg
 - Some considerations about the problem "stable" are described at
     forUncrustifySources.txt
 - Simplify expressions such as:
     if ((cpd.lang_flags & LANG_PAWN) != 0)
   to
     if (cpd.lang_flags & LANG_PAWN)
 - introduce CT_STDCALL to work with typedef void (__stdcall *func)(); Bug # 633
 - introduce some more MS calling conventions: __cdecl, __clrcall, __fastcall, __thiscall, __vectorcall
     https://msdn.microsoft.com/en-us/library/984x0h58.aspx

New options:
 - nl_before_func_class_def                         Apr 16
 - nl_before_func_class_proto                       Apr 16
 - nl_before_func_body_def                          Apr 25
 - nl_before_func_body_proto                        Apr 25
 - use_indent_continue_only_once                    Mar  7 2016

Bugfix:
 - Simplify some more expressions.
 - Bugfix for win32 for the flags.
 - make test c/ 00617 stable
 - make test c/ 02501 stable
 - The issue #467 and the test tests/output/c/02100-i2c-core.c are not yet fixed.
 - uncrustify all the sources with forUncrustifySources.cfg
 - better descriptions for options
 - bug #631 is fixed
 - produce a better dump output
 - DbConfig::configuredDatabase()->apply(db); is NOT a declaration of a variable
 - bug # 657 is fixed: change 'mode' if necessary for 'pos_class_comma'
 - fix 3 calls of unc_add_option for "align_oc_msg_colon_span",
     "indent_oc_block_msg", "indent_oc_msg_colon"
 - bugs #664, #662, #654, #653, #651 and #633 are fixed

Reverse:
 - space: drop vbrace tokens... 2014-09-01 06:33:17
   I cannot anderstand this change.
   It makes some troubles: Bug # 637
   No test file for it found
   Reverse the change until more informations could be found

Change:
 - CT_DC_MEMBER + CT_FOR into CT_DC_MEMBER + CT_FUNC_CALL

Some more Qt-macros:
 - Q_GADGET
 - for_each


Change highlights in uncrustify4Qt-0.62 (Oct 2015)
-------------------------------------------------------------------------------
This is an extention of uncrustify to support Qt-macros
 - Q_OBJECT
 - Q_EMIT
 - SLOT
 - SIGNAL
 - Q_FOREACH
 - Q_FOREVER

Change highlights in uncrustify4Qt-0.62 (Oct 2015)
-------------------------------------------------------------------------------
New options:
 - use_indent_func_call_param


Change highlights in uncrustify-0.62 (2 Feb 2016)
-------------------------------------------------------------------------------
This release is just a roll-up of the past year.
Many bugs were squashed and many options were added.

New options:
 - string_replace_tab_chars
 - disable_processing_cmt
 - enable_processing_cmt
 - enable_digraphs
 - indent_class_on_colon
 - indent_shift
 - indent_min_vbrace_open
 - indent_vbrace_open_on_tabstop
 - sp_after_mdatype_commas
 - sp_before_mdatype_commas
 - sp_between_mdatype_commas
 - sp_cmt_cpp_doxygen
 - sp_cmt_cpp_qttr
 - sp_between_new_paren
 - nl_while_leave_one_liners
 - nl_synchronized_brace
 - nl_before_synchronized
 - nl_after_synchronized
 - nl_after_label_colon


Change highlights in uncrustify-0.61 (22 Dec 2014)
-------------------------------------------------------------------------------
This release is just a roll-up of the past two years.
Many bugs were squashed and many options were added.

New options:
 - indent_paren_open_brace
 - indent_namespace_single_indent
 - indent_constr_colon
 - indent_oc_msg_prioritize_first_colon
 - indent_oc_block_msg_xcode_style
 - indent_oc_block_msg_from_keyword
 - indent_oc_block_msg_from_colon
 - indent_oc_block_msg_from_caret
 - indent_oc_block_msg_from_brace
 - sp_enum_paren
 - sp_cparen_oparen
 - sp_after_ptr_star_qualifier
 - sp_after_constr_colon
 - sp_before_constr_colon
 - sp_fparen_dbrace
 - sp_word_brace
 - sp_word_brace_ns
 - sp_cond_colon_before
 - sp_cond_colon_after
 - sp_cond_question_before
 - sp_cond_question_after
 - sp_cond_ternary_short
 - align_keep_extra_space
 - nl_cpp_lambda_leave_one_liners
 - nl_brace_square
 - nl_brace_fparen
 - nl_constr_init_args
 - nl_cpp_ldef_brace
 - nl_paren_dbrace_open
 - nl_constr_colon
 - pos_constr_comma
 - pos_constr_colon
 - mod_add_long_namespace_closebrace_comment
 - cmt_convert_tab_to_spaces


Change highlights in uncrustify-0.60 (1 Jan 2013)
-------------------------------------------------------------------------------
Objective C support was greatly enhanced in this release.
Many bugs were squashed and many options were added.

New options:
 - align_oc_msg_colon_first
 - align_pp_define_together
 - indent_ctor_init_leading
 - indent_func_def_force_col1
 - indent_oc_block
 - indent_oc_block_msg
 - indent_oc_msg_colon
 - ls_code_width
 - nl_after_annotation
 - nl_before_return
 - nl_between_annotation
 - nl_brace_struct_var
 - nl_oc_msg_args
 - nl_oc_msg_leave_one_liner
 - nl_remove_extra_newlines
 - nl_scope_brace
 - nl_typedef_blk_end
 - nl_typedef_blk_in
 - nl_typedef_blk_start
 - nl_unittest_brace
 - nl_var_def_blk_end
 - nl_var_def_blk_in
 - nl_var_def_blk_start
 - nl_version_brace
 - sp_after_for_colon
 - sp_after_oc_dict_colon
 - sp_after_oc_msg_receiver
 - sp_after_oc_property
 - sp_after_throw
 - sp_after_tparen_close
 - sp_annotation_paren
 - sp_before_for_colon
 - sp_before_oc_dict_colon
 - sp_before_pp_stringify
 - sp_before_template_paren
 - sp_cpp_lambda_assign
 - sp_cpp_lambda_paren
 - sp_extern_paren
 - sp_inside_sparen_open
 - sp_inside_tparen
 - sp_permit_cpp11_shift
 - sp_ptr_star_paren

Changed default:
 - sp_pp_stringify = ignore (was add)

See commit.log for details.


Change highlights in uncrustify-0.59 (4 Oct 2011)
-------------------------------------------------------------------------------
The biggest change in this release was to rework the string handling to add
proper support for UTF-8 and UTF-16.

New options:
 - nl_case_colon_brace
 - indent_ctor_init
 - sp_before_tr_emb_cmt
 - sp_num_before_tr_emb_cmt
 - utf8_bom
 - utf8_byte
 - utf8_force
 - sp_after_new
 - nl_after_struct
 - nl_after_class
 - nl_property_brace
 - nl_after_func_body_class

See commit.log for details.


Change highlights in uncrustify-0.58 (19 May 2011)
-------------------------------------------------------------------------------
New options:
 - tok_split_gte
 - sp_catch_paren
 - sp_scope_paren
 - sp_version_paren
 - cmt_insert_oc_msg_header

See commit.log for details.


Change highlights in uncrustify-0.57 (25 Nov 2010)
-------------------------------------------------------------------------------
New options:
 - sp_func_call_paren_empty
 - nl_func_def_start
 - nl_func_def_start_single
 - nl_func_def_paren
 - nl_func_def_args
 - nl_func_def_empty
 - nl_func_def_end
 - nl_func_def_end_single

See commit.log for details.


Change highlights in uncrustify-0.56 (27 Mar 2010)
-------------------------------------------------------------------------------
New options:
 - indent_continue
 - indent_cmt_with_tabs
 - indent_first_bool_expr
 - indent_braces_no_class
 - indent_braces_no_struct
 - indent_var_def_cont
 - sp_assign_default
 - sp_after_oc_at_sel_parens
 - sp_inside_oc_at_sel_parens
 - align_oc_decl_colon
 - nl_after_vbrace_close
 - nl_using_brace
 - mod_full_brace_using

See commit.log for details.


Change highlights in uncrustify-0.55 (27 Nov 2009)
-------------------------------------------------------------------------------
 - See the GIT history for a full list of changes
 - Fix align_left_shift with array indexes
 - Objective C changes (Andre Berg)
 - Fix a close paren added inside a preprocessor line
 - Fix handling of 'mutable'
 - New options
   - sp_endif_cmt
   - nl_func_decl_start_single
   - nl_func_decl_end_single
   - nl_after_vbrace_open_empty
 - Improved options
   - sp_before_ellipsis
   - nl_struct_brace
   - align_on_tabstop
   - align_with_tabs
   - align_left_shift
   - nl_func_type_name
   - nl_create_if_one_liner
   - pos_assign


Changes in uncrustify-0.54 (16 Oct 2009)
-------------------------------------------------------------------------------
 - Add mod_case_brace
 - Add sp_after_semi_for and sp_after_semi
 - Add align_oc_msg_colon
 - ObjC: Do not set the parent of everything in a message at OC_MSG (was breaking casts)
 - ObjC: sp_before_square does not apply in "if (i < [a count])"
 - Fix crash bug in chunk_get_prev() at the start of the file
 - Fix issue with #if COND followed by a cast on the next line
 - Add nl_func_decl_empty
 - Add nl_func_type_name_class
 - Add cmt_reflow_mode (Ger Hobbelt)
 - A case statement starts an expression. Fixes "case -1:"
 - Improve semicolon removal test
 - fix marking of brace/paren pairs that have a preproc inside
 - fix nl_func_type_name where the return type contains a template
 - Add mod_full_brace_if_chain
 - fix detection of deref in a macro function
 - fix detection of "std::vector<void (*)(void)> functions;"
 - Remove extra semicolons on an 'else if'
 - Add sp_before_ellipsis
 - treat a constructor the same as a function regarding nl_func_decl_*
 - Add nl_brace_brace
 - Allow any number of spaces between multi-line comments when combining them
 - Add pos_compare
 - Add pos_conditional
 - Fix indent_relative_single_line_comments
 - Add sp_after_oc_return_type and sp_after_oc_at_sel (Andre Berg)
 - Add indent_namespace_level (James LewisMoss)
 - Add indent_namespace_limit (Maciej Libera)


Changes in uncrustify-0.53 (16 May 2009)
-------------------------------------------------------------------------------
 - Fix sp_inside_braces* options, which were broken by the fix to issue #2629652
 - Fix sp_after_cast, which was broken by a previous fix
 - Be a little more agressive in removing unecessary semicolons
 - Fix one case where the parser leaves a preprocessor #define
 - Fix indent of line starting with '(' after a function name
 - Add align_var_def_attribute
 - Fix nl_func_type_name for function without a return type (ie, cast operator)
 - Reset up state variables after processing a file
 - Fix a case where a semicolon was incorrectly removed
 - Fix a case where braces were incorrectly removed
 - Fix handling of 'force' setting for many newline options
 - Add func_wrap type for use with 'set func_wrap FSUB'
 - Add type_wrap type for use with 'set type_wrap STACK_OF'
 - Make file replacement more atomic - write to a temp file then rename
 - With the 'replace' option, only replace if the file content changes
 - Handle C# wide literal string prefix S"foo"
 - Handle the ObjC '@protocol' the same as '@interface'
 - Add 'make check' and 'make clean' (Ger Hobbelt)
 - Add align_right_cmt_at_col (Ger Hobbelt)
 - Add sp_pp_concat and sp_pp_stringify (Ger Hobbelt)
 - Add mod_add_long_ifdef_{else,endif}_comment (Ger Hobbelt)
 - Objective C improvements (Etienne Samson)
 - Only mess with escaped newlines in a comment if inside a preprocessor
 - Fix pos_xxx options when a preprocessor is near
 - Apply Debian patch to man file
 - Fix '<<' indenting/aligning (moved from indent.cpp to align.cpp)
 - Rework the sp_before_nl_cont option
 - Fix a few other bugs


Changes in uncrustify-0.52 (28 Feb 2009)
-------------------------------------------------------------------------------
 - Add sp_before_assign and sp_after_assign
 - Add sp_enum_before_assign and sp_enum_after_assign
 - Add indent_var_def_blk
 - Add sp_inside_sparen_close for the 'CGAL' style
 - First pass at supporting ECMAScript (.es) files
 - Add support for the C# '??' operator
 - Fix conflict between nl_after_func_proto_group and nl_squeeze_ifdef
 - Add sp_cmt_cpp_start
 - Add align_on_operator
 - Fix nl_func_type_name for operators
 - Allow '$' to be part of identifiers (global change)
 - Fix detection of the '*' in 'int a = b[0] * c;'
 - Fix and improve the description of nl_multi_line_cond
 - Fix handling of global namespace type such as '::sockaddr'
 - Add nl_after_brace_close
 - Add nl_func_scope_name
 - Add cmt_insert_file_footer


Changes in uncrustify-0.51 (27 Nov 2008)
-------------------------------------------------------------------------------
 - Prefer to split at ',' and then '=' in for() statements if at paren level
 - Fix a NULL deref crash
 - Fix nl_namespace_brace when something trails the open brace
 - Get sp_after_sparen and sp_sparen_brace to play well together
 - Ignore trailing comments when inserting the function header comment
 - Combine two C comments when they have no space between them "/***//***/"
 - Add cmt_insert_before_preproc
 - Add mod_remove_empty_return
 - Add nl_comment_func_def
 - Fix aligning of anonymous bit fields
 - Add indent_align_assign
 - Add sp_before_case_colon
 - Fix D 'invariant' handling
 - Add sp_invariant_after_paren and sp_invariant_paren
 - Fix handling of the C# [assembly: xxx] construct
 - Fix handling of the C# 'base()' construct
 - Add sp_range for the D '..' range operator as in [start .. end]
 - Update $(fclass) and $(function) to handle operators
 - Improve handling of inserted comments
 - Enable 'finally' blocks for C#
 - Add nl_after_try_catch_finally
 - Add nl_between_get_set and nl_around_cs_property


Changes in uncrustify-0.50 (25-Oct-2008)
-------------------------------------------------------------------------------
 - Fix sp_before_unnamed_ptr_star in 'char ** n'
 - Fix crash when a open brace is at the end of a file
 - ObjC class definitions do not need { }
 - Fix ObjC msg detection
 - Add sp_after_ptr_star_func, sp_before_ptr_star_func
 - Add sp_after_byref_func, sp_before_byref_func
 - Treat an ObjC msg decl more like a function def
 - Add indent_func_const, indent_func_throw (Thanks, Ron)
 - Fix detection of prototype inside extern or namespace braces
 - Add align_left_shift to handle aligning of '<<'
 - Add sp_cpp_cast_paren
 - Add support for ObjC '@property' statements
 - Add sp_brace_typedef and sp_case_label
 - Merge in the lastest UniversalIndent support (Thanks, Thomas!)
 - Fix extra '\r' in multi-line comments and strings
 - Add sp_throw_paren
 - Assume a '<' in a preprocessor can't be part of a template
 - Don't align a constructor with class variables
 - Fix ending column error when tokenizing strings


Changes in uncrustify-0.49 (22-Aug-2008)
-------------------------------------------------------------------------------
 - Allow the MSVC++ '64' suffix on numbers
 - Initialize align_stack class members for the MSVC++ compiler
 - Indent a line that starts with '='
 - Add pos_arith and pos_assign (Thanks, Ron!)
 - Fix pos_bool & code_width interaction (Thanks, Ron!)
 - Fix cmt_width, which was going one word over the limit. (Thanks, Ron!)
 - Major rework of the aligning code to better handle the gap options
 - Indent comments before 'case' at the same level as 'case'
 - mod_add_long_*_closebrace_comment adds the right comment type. (Thanks, Ron!)
 - Relax number parsing even further to accept stuff like "3A"
 - Add sp_after_oc_colon (Thanks, Kevin!)
 - Add better detection and labeling of Objective C messages
 - Add sp_after_send_oc_colon and sp_before_send_oc_colon (Thanks, Kevin!)
 - Fix detection of '*' in "return n * f();"
 - Add the 'set' config option which lets you create arbitrary keywords
 - Add sp_func_call_user_paren and the 'func_call_user' keyword type


Changes in uncrustify-0.48 (18-Jul-2008)
-------------------------------------------------------------------------------
 - Fix classification of '(' in '#if defined (FOO)'
 - Add sp_defined_paren
 - Fix handling of negative in '#if X < -1'
 - Revert a change that broke indent continuation in an assignment
 - Fix interaction between nl_squeeze_ifdef and nl_after_{if,for,while,switch,do}
 - Preprocessor indents are indents, so indent_with_tabs=1 should do tabs
 - Add pp_indent_count
 - Handle C++ style casts, such as 'int(42.0)' a bit better
 - Another rework of template detection
 - Add sp_before_nl_cont, defaults to 'add'
 - If a statement starts with 'operator', it is a function call
 - Change sp_angle_word to be more generic
 - Add sp_after_operator_sym for "operator ++(" vs "operator ++ ("
 - Add sp_template_angle for "template<" vs "template <"
 - Add support for " *INDENT-OFF* " and " *INDENT-ON* "
 - Shuffle around spacing priorities
 - Add handling for '...' in variadic templates
 - Extend nl_template_class to handle anything after 'template <...>'
 - Treat the template '<' the same as '(' for indenting
 - Add indent_template_param
 - Split internal CT_CAST into CT_C_CAST, CT_CPP_CAST and CT_D_CAST
 - Swap priority of sp_after_angle and sp_before_ptr_star
 - Change cmt_multi_indent=false to disable all reformatting (needs more work)
 - Fix align_var_def_span - it wasn't counting newlines when it recursed
 - Add nl_else_if
 - mod_full_brace_if: Don't remove braces around certain 'else' statements
 - Tweak template detection a bit more
 - Rework and simplify multi-line comment indenting
 - Add indent_else_if
 - Improve right-comment aligning
 - Fix detection of functions with a 'const' return type
 - Add sp_cond_colon and sp_cond_question
 - Fine-tune the right comment align stuff
 - Add cmt_multi_check_last
 - Add align_right_cmt_gap
 - Add nl_return_expr
 - Indent FPAREN_OPEN if after a newline but not before a newline
 - Give sp_after_operator_sym priority over sp_func_call_paren
 - Add align_same_func_call_params


Changes in uncrustify-0.47 (06-Jun-2008)
-------------------------------------------------------------------------------
 - Fix inifinite loop bug in reindent_line
 - Fix prototype detection with template parameter types
 - Fix off-by-1 error on positive values for indent_access_spec and indent_label
 - Add indent_extern to control indent extern-type namespaces
 - Add initial support for Objective C++ (extension '.mm')
 - Add nl_before_throw and indent 'throw' if after a prototype
 - Extend line numbers to 32 bits (used for logging)
 - Remove alternate token support for '<%', '%>', '<:', ':>', '%:', and '%:%:'
 - Fix recently-broken mixing of right-comment aligning (PP_ENDIF/PP_ELSE issue)
 - Indent a 'break' that follows a fully-braced 'case' at the level of the
   close brace
 - Add mod_move_case_break
 - Fix '&' and '*' after 'delete'
 - Escape opening '/*' when converting C++ comments to C comments
 - Add sp_inside_braces_empty
 - Fix cmt_sp_after_star_cont
 - Fix cmt_sp_before_star_cont
 - Explicitly disallow a tab after a space
 - Improve multi-line comment indenting a bit
 - Add sp_before_unnamed_byref and sp_before_unnamed_ptr_star


Changes in uncrustify-0.46 (22-Apr-2008)
-------------------------------------------------------------------------------
 - Load the config file, if available, before handling '--universalindent'
 - Add align_var_def_gap, align_var_def_colon_gap, align_var_struct_gap,
   align_func_proto_gap, align_mix_var_proto, align_single_line_brace_gap
 - (internal) Eliminate the 'trailer' stuff, simplify aligning


Changes in uncrustify-0.45 (7-Mar-2008)
-------------------------------------------------------------------------------
 - Fix buffer overflow in logger code
 - Add sp_enum_assign
 - For elipses handling in the GCC extension "case 1 ... 5:"
 - Add sp_after_class_colon, sp_before_class_colon, and sp_after_type
 - Send usage text to stdout instead of stderr
 - Fix mod_add_long_function_closebrace_comment if the file doesn't end in a newline
 - Redo alignments after splitting long lines
 - Add indent_relative_single_line_comments
 - Add indent_access_spec_body
 - Fix indent_func_proto_param to work on constructors
 - Add cmt_indent_multi
 - Add align_single_line_brace and align_single_line_func
 - Fix interaction of virtual braces and #pragma
 - Fix indenting problem with an assignment the last part of a for()
 - Fix the order of opening files so that '-f' and '-o' can be used together
 - Added a man file
 - Many improvements thanks to Stas Grabois
 - Fix a D problem due the lack of semicolons after struct/enum definitions
 - Improve the way aligning is done


Changes in uncrustify-0.44 (12-Feb-2008)
-------------------------------------------------------------------------------
 - Fix issue with #else and unmatched braces (issue 1868493)
 - Update UnivarsalIndentGUI config output
 - Add the version to generated config files
 - Add nl_multi_line_define
 - Minimize distance between code and the backslash-newline in macros
 - Properly handle stuff like '#define MYHEADER <asm/arm.h>'
 - Fix detection of 'int foo(int);' in C++ (func proto, not class variable)
 - Improve handling of multi-line comments in a macro
 - Fix crash bug with some ctype implementations
 - Fix incorrect indenting of nested #endif with pp_if_indent_code
 - Fix problem with nl_after_if and nl_before_if w/ trailing comments


Changes in uncrustify-0.43 (08-Jan-2008)
-------------------------------------------------------------------------------
 - Add align_right_cmt_mix to control aligning of comments after '}' and '#endif'
 - Allow a line split after an assignment
 - Fix infinite loop bug
 - Add sp_sign and sp_incdec
 - Fix vbrace conversion where some are converted and some aren't
 - Add a vbrace before a #pragma instead of after
 - Improve Objective C support
 - Add sp_before_oc_colon, sp_after_oc_scope, and sp_after_oc_type for ObjC
 - Add align_oc_msg_spec_span for ObjC
 - Add sp_member for spacing around '->' and '.'
 - More template handling improvements
 - Fix a NULL dereference related to __attribute__


Changes in uncrustify-0.42 (30-Nov-2007)
-------------------------------------------------------------------------------
 - Fix bug that would remove a newline after a C++ comment
 - Add "--mtime" command line option to preserve the mtime
 - Remove extra semicolons before inserting newlines after semicolons
 - Fix broken struct initializer alignment
 - Fix problem with pos_class_comma in a #define
 - Fix problem with an incomplete statement in a #define and virtual braces
 - Add indent_func_proto_param and indent_func_def_param
 - Add nl_func_proto_type_name, split from nl_func_type_name
 - Add mod_add_long_switch_closebrace_comment, mod_add_long_function_closebrace_comment
 - Add mod_sort_import to sort import statements (Java/D)
 - Add mod_sort_using to sort using statements (C#)
 - Add mod_sort_include to sort #include (C/C++) and #import (ObjC) statements
 - Add indent_func_class_param, indent_func_ctor_var_param, and
   indent_func_param_double
 - Fix inserting a newline before a preprocessor
 - Don't split empty function parens for code_width stuff


Changes in uncrustify-0.41 (07-Nov-2007)
-------------------------------------------------------------------------------
 - Add cmt_insert_func_header, cmt_insert_file_header, and cmt_insert_class_header
 - Fix detection of prototypes without named parameters
 - sp_after_byref and sp_after_ptr_star only are applied if before a word
 - internal rework
 - Add pp_define_at_level
 - Fix detection of deref in "sizeof *x"
 - Fix broken output of backslash-newline in certain situations
 - Fix pp_indent_if stuff
 - Add nl_after_brace_open_cmt
 - Properly handle anonymous namespaces
 - Add pp_space_count


Changes in uncrustify-0.40 (12-Oct-2007)
-------------------------------------------------------------------------------
 - Simplify preprocessor indenting
 - Add pp_indent_region and pp_region_indent_code
 - Add pp_indent_at_level
 - Add pp_indent_if and pp_if_indent_code
 - Add initial VALA support
 - Fix a problem with mod_full_paren_if_bool and functions
 - Add nl_func_paren
 - Fix function type parameter marking (broken in the last few releases)
 - Don't remove newline chunks before/after a preprocessor


Changes in uncrustify-0.39 (25-Sep-2007)
-------------------------------------------------------------------------------
 - Improve conversion operators
 - Prevent undesired chunk combining ("~ ~" vs "~~" in D)
 - Add nl_after_multiline_comment
 - Fix handling of try/catch/finally blocks in virtual braces
 - Add sp_inv, sp_not, sp_addr, sp_deref (default to remove)
 - Fix nl_class_brace
 - Fix indent_func_call_param
 - Add nl_create_if_one_liner, nl_create_for_one_liner, nl_create_while_one_liner
 - Add indent_preserve_sql
 - Fix one-liner detection with multiple statements on one line
 - Add nl_func_leave_one_liners and nl_if_leave_one_liners
 - More template improvements


Changes in uncrustify-0.38 (04-Sep-2007)
-------------------------------------------------------------------------------
 - Fix line splitting WRT the CT_SPACE token
 - Improve function call/prototype/definition detection
 - Fix some spacing issues
 - More template improvements
 - Allow for a C++ struct constructor
 - Add nl_before_access_spec and nl_after_access_spec
 - Add cmt_width, cmt_c_group, cmt_c_nl_start, cmt_c_nl_end
 - Handle conversion operators


Changes in uncrustify-0.37 (16-Aug-2007)
-------------------------------------------------------------------------------
 - A bunch of D language improvements
 - Add sp_d_array_colon, nl_assign_square, nl_after_square_assign
 - Fix static keyword sort order
 - Improve typedef detection and aligning
 - Split nl_ds_struct_enum_close_brace out of nl_ds_struct_enum_cmt
 - Add indent_paren_close
 - Add indent_comma_paren and indent_bool_paren


Changes in uncrustify-0.36 (04-Aug-2007)
-------------------------------------------------------------------------------
 - Add nl_after_vbrace_open
 - Improve option descriptions
 - Fix seg faults (check for NULL)
 - Fix spacing for operators () and []
 - Add sp_before_dc and sp_after_dc to control spacing around '::'
 - Split pos_class_comma from pos_comma
 - Improve line splitting a little - no longer break at '::' or '->' or '.'
 - Add nl_enum_leave_one_liners and nl_getset_leave_one_liners
 - Add mod_remove_extra_semicolon
 - Fix handling of macro-open and macro-close
 - Add align_var_struct_thresh
 - Improve handling of comments after braces
 - Add support for Qt slots and signals
 - Add align_typedef_amp_style and align_var_def_amp_style
 - Add sp_attribute_paren and handling of the '__attribute__' macro
 - Add align_typedef_func, improve aligning of typedefs
 - Add sp_after_semi_for_empty


Changes in uncrustify-0.35 (14-Jul-2007)
-------------------------------------------------------------------------------
 - Fix bug with nl_func_type_name and empty param list: int foo() { ... }
 - Don't parse pragma bodies
 - Properly indent multiline #error and #warning
 - Change nl_after_func_body to force the newline count (was a minimum)
 - Fix handling of CT_PTR_STAR when all options are AV_IGNORE
 - Fix problem when the first token in the file isn't in column 1
 - Properly mark catch clauses that contain parameters, ie catch (Exception *e)
 - Add a newline after the open brace for nl_catch_brace, nl_do_brace,
   nl_else_brace, nl_try_brace, nl_getset_brace, nl_finally_brace
 - Add nl_multi_line_cond
 - Fix a bug with mod_full_paren_if_bool
 - Fix handling of templated variables: Buffer<T>* buf
 - Fix handling of dynamic_cast<T*>(obj) stuff
 - Fix detection of templates in for() statements:
   for (std::map<Key, Value*>::iterator it = map.begin(); ...
 - Add --no-backup command-line option to replace w/o a backup file
 - Fix nl_class_leave_one_liners when set to false
 - Add nl_class_colon, which split the functionality of nl_class_init_args
 - Improve detection of reference variable declarations (A& B)


Changes in uncrustify-0.34 (11-May-2007)
-------------------------------------------------------------------------------
 - Add sp_angle_paren and sp_angle_word
 - Properly handle multi-line CPP comments
 - Add sp_inside_paren_cast
 - improve indent_class_colon
 - fix indenting on open parens
 - Add sp_before_semi_for_empty
 - Fix detection of while if the do is in a preprocessor chunk (1675673)
 - (pawn) Don't add vsemi after case/switch brace close (1684840)
 - Add nl_assign_leave_one_liners to allow "foo_t foo = { 0, 1 };"
 - Change handling of #region stuff so that it is indented at brace level
 - Fix handling of missing semicolon after while-of-do.
 - Fix crash-bug in handling bad code: "if (a && );"
 - Add pos_comma


Changes in uncrustify-0.33 (05-Mar-2007)
-------------------------------------------------------------------------------
 - Fix converting C++ comments with embedded C comments
 - Fix nl_func_var_def_blk with class variables
 - Fix some output issues with the 1st line and C++ comments
 - Eliminate indent_case_body, which wasn't used
 - Change rules for indenting case braces and the use of indent_case_brace
 - Fix variable declaration detection at the start of a code block
 - Add support for custom open/close indenting macros
   MACRO_OPEN, MACRO_ELSE, MACRO_CLOSE
 - Fix the config updating routines to NOT lose custom types and stuff
 - Add nl_after_func_body_one_liner
 - Fix nl_class_init_args
 - Add --universalindent option to output an ini file for UniversalIndentGUI


Changes in uncrustify-0.32 (20-Feb-2007)
-------------------------------------------------------------------------------
 - Enable align_proto_var_def for constructors
 - Fix while-of-do handling inside virtual braces
 - Fix problem with comments between a close brace and else
 - Add sp_before_comma
 - Change align_var_def_star to align_var_def_star_style
 - Change align_proto_var_def to align_func_params
 - Add ls_func_split_full and ls_for_split_full
 - Rework code width code a bit
 - Start Objective C support
 - Add cmt_sp_before_star_cont and cmt_sp_after_star_cont
 - Fix spacing between (( and ))
 - Add nl_try_brace, nl_catch_brace, nl_finally_brace, nl_brace_catch,
   nl_brace_finally, sp_catch_brace, sp_brace_catch, sp_finally_brace,
   sp_brace_finally, sp_try_brace
 - Treat typedef functions the same as other function for param aligning
 - Turn any word after a enum/struct/union into a type
 - Add sp_getset_brace and nl_getset_brace
 - Add mod_full_paren_if_bool
 - Add nl_before_c_comment and nl_before_cpp_comment
 - Fix nl_class_leave_one_liners
 - Add nl_ds_struct_enum_cmt
 - Add sp_balance_nested_parens


Changes in uncrustify-0.31 (24-Jan-2007)
-------------------------------------------------------------------------------
 - Improve mixed tab indent / space align
 - Try to fix spacing around embedded comments
 - Add indent_access_spec
 - Add __func__ and __FUNCTION__ detection for non-C99 compilers
 - General code cleanup (Thanks Tom!)
 - Add indent_xml_string
 - Add align_proto_var_def to align variables in prototypes


Changes in uncrustify-0.30 (24-Nov-2006)
-------------------------------------------------------------------------------
 - Use environment variable UNCRUSTIFY_CONFIG if no '-c' option (non-WIN32)
 - Default to ~/.uncrustify.cfg if no '-c' option and no env var (non-WIN32)
 - Add '-q' option to the usage info
 - Added initial embedded SQL support
 - Many bug fixes
 - New options: indent_braces_no_func, indent_sing_line_comments, nl_before_if,
   nl_before_for, nl_after_for, nl_before_while, nl_after_while,
   nl_before_switch, nl_after_switch, nl_before_do, nl_after_do


Changes in uncrustify-0.29 (26-Oct-2006)
-------------------------------------------------------------------------------
 - Add support for the 'Klaus' style
 - Fix a bunch of c++ template bugs
 - Add option nl_class_leave_one_liners


Changes in uncrustify-0.28 (06-Oct-2006)
-------------------------------------------------------------------------------
 - Fix D range array detection a[1..4] => a[1 .. 4]
 - Fix D delegate variable aligning
 - More documentation updates (thanks Dirk!)
 - New options: nl_after_semicolon and nl_after_open_brace


Changes in uncrustify-0.27 (23-Sep-2006)
-------------------------------------------------------------------------------
 - Improve template detection again (allow CT_TYPE in a template)
 - Fix bad formatting in "[ABC * 123]" and "[0xf & *val]"
 - Add --replace option to convert files in-place
 - Use a map for the options
 - Major configuration/option cleanup
 - add -o option to write to a file instead of stdout


Changes in uncrustify-0.26 (09-Sep-2006) (removed a number from the version)
-------------------------------------------------------------------------------
 - Fix preprocessor labeling WRT comments
 - Fix an indenting problem
 - Add sp_after_byref
 - Fix alignment of global variable definitions
 - Fix detection of deref inside squares: a[*p]
 - Fix a weird indenting bug
 - Fix D template ! spacing
 - Add sp_after_operator
 - Add nl_template_class
 - Add start to detailed docs inside the program
 - Add --prefix and --suffix command line args
 - Add align_enum_equ_thresh and fix align_enum_equ_span
 - Fix formatting of function typedefs
 - Add indent_member
 - Simplify the indenting code a bit
 - Improve type_cast stuff (ie, dynamic_cast<> or static_cast<>) and templates


Changes in uncrustify-0.0.25 (26-Aug-2006)
-------------------------------------------------------------------------------
 - Add sp_after_ptr_star, sp_before_ptr_star, sp_between_ptr_star
 - Fix D tokenizing for numbers and strings
 - Fix a bug with cast detection and with nl_after_func_proto
 - Improve template detection
 - Rename nl_bool_pos to pos_bool
 - Add pos_class_colon
 - Add indent_class_colon
 - Add nl_class_init_args
 - Add nl_collapse_empty_body
 - Add indent_square_nl


Changes in uncrustify-0.0.24 (05-Aug-2006)
-------------------------------------------------------------------------------
 - Add initial PAWN support (thanks to Derek Evan Mart for testing and motivation!)
 - Fix parsing of numbers like 10.0
 - Fix double negative (- -x) vs (--x)
 - Add ability to convert C++ (//) comments into C (/* */) comments
 - Fix usage of indent_columns; output_tab_size is only needed if using tabs
 - Add first small step in code width handling
 - New options: sp_fparen_brace, sp_macro, sp_marco_func,
   nl_elseif_brace, mod_pawn_semicolon, cmt_cpp_to_c, cmt_cpp_group,
   cmt_cpp_nl_start, cmt_cpp_nl_end, sp_after_tag


Changes in uncrustify-0.0.23 (22-Jul-2006)
-------------------------------------------------------------------------------
 - Fix some crash bugs and some formatting problems
 - Fix Windows CRLF issues (binary vs text mode)
 - Add indent_class and indent_namespace
 - Add nl_class_brace and nl_namespace_brace
 - Add handling of operator stuff in CPP
 - Improve the test script a bit
 - Add sp_inside_fparens
 - Add ability to define types in the config file
 - Started work on improving #ifdef handling by evaluating the preprocessor


Changes in uncrustify-0.0.22 (15-Jul-2006)
-------------------------------------------------------------------------------
 - Implement nl_max, nl_before_block_comment, nl_after_func_body,
    nl_after_func_proto, nl_after_func_proto_group
 - Improve detection of function prototypes
 - Improve marking of function prototype-related tokens
 - Improve variable definition aligning
 - fix align_var_def threshold
 - Improve handling of "private:" style stuff
 - Handle types with "::" in them
 - Add preprocessor spacing and indenting
 - Fix tab indenting style 1 (tab indent, space align)
 - Improve multi-line comment formatting


Changes in uncrustify-0.0.21 (01-Jul-2006)
-------------------------------------------------------------------------------
 - Clean up some memory leaks & uninitialized variables
 - Add option to process multiple files at once
 - Change the newlines values from [UNIX, DOS, MAC] to [LF, CRLF, CR]
 - Properly mark the parens for functions
 - Implement control over the format of the function prototypes and definitions
 - Update configuration.txt


Changes in uncrustify-0.0.20 (10-Jun-2006)
-------------------------------------------------------------------------------
 - Fix cast on a sizeof: (INT32)sizeof(x)
 - Fix this: "#define SOME_JUNK /*lint -e123 */(const mytype_t *)-1"
 - Don't align function typedefs (fixed again)
 - Finally fix the DOS and MAC line-ending support
 - Add line-ending autodetection
 - Add Windows build support


Changes in uncrustify-0.0.19 (27-May-2006)
-------------------------------------------------------------------------------
 - Fix C/C++/C# casts
 - Improve D casts


Changes in uncrustify-0.0.18 (12-May-2006)
-------------------------------------------------------------------------------
 - Add nl_bool_pos to move boolean ops between eol and sol
 - Improve C99 array initializer aligning/formatting
 - Replace nl_eat_start, nl_eat_end, and nl_eof_min with nl_start_of_file,
   nl_start_of_file_min, nl_end_of_file, and nl_end_of_file_min


Changes in uncrustify-0.0.17 (03-May-2006)
-------------------------------------------------------------------------------
 - Add nl_eat_start to remove newlines at the start of the file
 - Add nl_eat_end to remove newlines at the end of the file
 - Add nl_eof_min to set the minimum number of newlines at the end of file
 - Add newlines setting to configure the newline output
 - Add '-q' command line option to turn off logging
 - Fix bug in nl_func_var_def_blk handling


Changes in uncrustify-0.0.16 (21-Apr-2006)
-------------------------------------------------------------------------------
 - Add a stack alignment helper class
 - Improve typedef formatting
 - Add aligning thresholds for typedefs and assignments
 - update the automake/autoconf stuff


Changes in uncrustify-0.0.15 (14-Apr-2006)
-------------------------------------------------------------------------------
 - Switch to C++
 - Improve C++ template formatting
 - Improve C++ class handling


Changes in uncrustify-0.0.14 (09-Apr-2006)
-------------------------------------------------------------------------------
 - Read from stdin if no file is specified
 - Build on OS X


Changes in uncrustify-0.0.13 (07-Apr-2006)
-------------------------------------------------------------------------------
 - Rewrite the indent code
 - Fix a bunch of small problems with C casts
 - Rename a few files
 - Add more tests


Changes in uncrustify-0.0.12 (30-Mar-2006)
-------------------------------------------------------------------------------
 - Add support for D template format "Foo!(int,char)"
 - Fix a format bug in a log
 - Fix elipsis spacing (remove space before elipsis)
 - Don't use getopt as it isn't all that portable (at least for QNX)
 - Rename some files
 - Bugfix: don't add virtual braces on the same line as a preprocessor
 - Bugfix: clean up indexed array aligning


Changes in uncrustify-0.0.11 (27-Mar-2006)
-------------------------------------------------------------------------------
 - fix brace analysis on else statement
 - allow options to depend on other options
 - set the parent for case braces
 - handle/indent the C++ class colon thingy
 - handle C++ constructors and function defs
 - special handling for '::' operator
 - implement case indenting
 - handle cout '<<' indenting
 - handle DOS and MAC line endings in multiline comments
 - rename some indent options
 - fix ifndef handling
 - fix volatile handling
 - fix private/public/protected 'label' handling
 - alternate punctuators are also part of C++
 - handle C++ wide L"strings"
 - improve C# get/set handling
 - fix spacing bug "a++;" vs "a ++;" due to statement start misdetect
 - add nl_assign_brace
 - fix parent of vbrace close
 - more test enhancements


Changes in uncrustify-0.0.10 (22-Mar-2006)
-------------------------------------------------------------------------------
 - Complete rewrite of tokenizer and brace parser
 - Added support for D nested comments
 - Fixed some virtual brace bugs
 - Added some documentation for the brace parsing stuff
 - Add more tests to improve coverage (still lacking)


Changes in uncrustify-0.0.9 (18-Mar-2006)
-------------------------------------------------------------------------------
 - Major enhancements for D
 - Add handling for special "[]" sequence for C#/D
 - add some more tests


Changes in uncrustify-0.0.8 (13-Mar-2006)
-------------------------------------------------------------------------------
 - update TODO list
 - add a threshold for brace removal
 - improve brace removal
 - keep track of whether a token follows a tab
 - add option to preserve non-indenting tabs
 - major keyword and operator cleanup for C++, C#, D, and Java
 - add 'string' variants for ARITH, COMPARE, etc
 - add C# get/set detection
 - add template <type> detection
 - add colon handling for class stuff and anonymous bitfields
 - pop the whole indent stack when leaving a preprocessor
 - fix embedded return handling in C#, ie: [ this should return negative ]
 - fix a problem with the ifdef frame stack (still a problem lurking...)
 - handle literal strings (C#)
 - handle non-keyword words (C#) -- example: @if @switch
 - set the parent on 'do' braces
 - handle C# #region preprocessor stuff
 - partially implement align on tabstop
 - fix virtual brace spacing (no more "else return;" => "elsereturn;")
 - add some more tests
<|MERGE_RESOLUTION|>--- conflicted
+++ resolved
@@ -1,18 +1,14 @@
-<<<<<<< HEAD
+Change highlights in uncrustify-0.xx (x 2016)
+-------------------------------------------------------------------------------
+
+New:
+
+New options:
+  - indent_using_block                             Oct 20
+
 Bugfix:
  - Issue #679 is fixed
-=======
-Change highlights in uncrustify-0.xx (x 2016)
--------------------------------------------------------------------------------
-
-New:
-
-New options:
-  - indent_using_block                             Oct 20
-
-Bugfix:
  - Proposal #679 is implemented
->>>>>>> 6e291c76
 
 Change highlights in uncrustify-0.64 (October 2016)
 -------------------------------------------------------------------------------

--- conflicted
+++ resolved
@@ -312,9 +312,4 @@
 
 09601 sp_after_sparen.cfg       c/sp_after_sparen.c
 
-<<<<<<< HEAD
-10002 bug_671.cfg               c/bug_671.c
-10003 bug_i_222.cfg             c/bug_i_222.c
-=======
-09602 bug_671.cfg               c/bug_671.c
->>>>>>> f434f26e
+09602 bug_671.cfg               c/bug_671.c
--- conflicted
+++ resolved
@@ -84,7 +84,4 @@
 10103  U11-Cs.cfg                           cs/UNI-2506.cs
 11030  U08-Cpp.cfg                          cs/argtypes.mm
 11031  U09-Cpp.cfg                          cs/casting.mm
-<<<<<<< HEAD
-=======
-11032  U10-Cpp.cfg                          cs/newlines.mm
->>>>>>> ad44c2ef
+11032  U10-Cpp.cfg                          cs/newlines.mm